/** @Main KVLD algorithm implementation
 ** @Containing scale image pyramid, VLD structure and KVLD algorithm
 ** @author Zhe Liu
 **/

/*
Copyright (C) 2011-12 Zhe Liu and Pierre Moulon.
All rights reserved.

This file is part of the KVLD library and is made available under
the terms of the BSD license ( see the COPYING file).
*/

#include "kvld.h"
#include "algorithm.h"
#include <functional>
#include <numeric>
#include <openMVG/image/image.hpp>

using namespace std;

ImageScale::ImageScale( const Image< float >& I, double r )
{
  IntegralImages inter( I );
  radius_size = r;
  step = sqrt( 2.0 );
  int size = max( I.Width(),I.Height() );

  int number= int( log( size / r ) / log( 2.0 ) ) + 1;
  angles.resize( number );
  magnitudes.resize( number );
  ratios.resize( number );

  GradAndNorm( I, angles[ 0 ], magnitudes[ 0 ] );
  ratios[ 0 ] = 1;

#ifdef _OPENMP
#pragma omp parallel for
#endif
  for( int k = 1; k < number; k++ )
  {
    Image< float > I2;
    double ratio = 1 * pow( step, k );
    I2.resize( int( I.Width() / ratio ), int( I.Height() / ratio ) );
    angles[ k ].resize( int( I.Width() / ratio ), int( I.Height() / ratio ) );
    magnitudes[ k ].resize( int( I.Width() / ratio ), int( I.Height() / ratio ) );

    for( int i = 0; i < I2.Width(); i++ )
    {
      for( int j = 0; j < I2.Height(); j++ )
      {
        I2( j, i ) = inter( double( i + 0.5 ) * ratio, double( j + 0.5 ) * ratio, ratio );
      }
    }
    GradAndNorm( I2,angles[ k ], magnitudes[ k ] );
    ratios[ k ] = ratio;
  }
}

void ImageScale::GradAndNorm( const Image< float >& I, Image< float >& angle, Image< float >& m )
{
  angle = Image< float >( I.Width(), I.Height() );
  m = Image< float >( I.Width(), I.Height() );
  angle.fill( 0 );
  m.fill( 0 );
#ifdef _OPENMP
#pragma omp parallel for
#endif
  for( int x = 1; x < I.Width() - 1; x++ )
  {
    for( int y = 1; y < I.Height() - 1; y++ )
    {
      float gx = I( y, x + 1 ) - I( y, x - 1 );
      float gy = I( y + 1, x ) - I( y - 1, x );

      if( !anglefrom( gx, gy, angle( y, x ) ) )
        angle( y, x ) = -1;
      m( y, x ) = sqrt( gx * gx + gy * gy );
    }
  }
}

int ImageScale::getIndex( const double r )const
{
  const double step = sqrt( 2.0 );

  if( r <= radius_size ) return 0;
  else
  {
    double range_low = radius_size;
    int index = 0;
    while( r > range_low * step )
    {
      index++;
      range_low *= step;
    }
    return index;
  }
}

template< typename T >
VLD::VLD( const ImageScale& series, T const& P1, T const& P2 ) : contrast( 0.0 )
{
  //============== initializing============//
  principleAngle.fill( 0 );
  descriptor.fill( 0 );
  weight.fill( 0 );

  begin_point[ 0 ] = P1.x();
  begin_point[ 1 ] = P1.y();
  end_point[ 0 ]   = P2.x();
  end_point[ 1 ]   = P2.y();

  float dy = float( end_point[ 1 ] - begin_point[ 1 ] );
  float dx = float( end_point[ 0 ] - begin_point[ 0 ] );
  distance = sqrt( dy * dy + dx * dx );

  if( distance == 0 )
    cerr<<"Two SIFT points have the same coordinate"<<endl;

  float radius = max( distance / float( dimension + 1 ), 2.0f );//at least 2

  double mainAngle = get_orientation();//absolute angle

  int image_index = series.getIndex( radius );

  const Image< float > & ang = series.angles[ image_index ];
  const Image< float > & m   = series.magnitudes[ image_index ];
  double ratio = series.ratios[ image_index ];

// cout<<endl<<"index of image "<<radius<<" "<<image_index<<" "<<ratio<<endl;

  int w = m.Width();
  int h = m.Height();
  float r = float( radius / ratio );//series.radius_size;
  float sigma2 = r * r;
  //======calculating the descriptor=====//

  for( int i = 0; i < dimension; i++ )
  {
    double statistic[ binNum ];
    fill_n( statistic, binNum, 0.0);

    float xi = float( begin_point[ 0 ] + float( i + 1 ) / ( dimension + 1 ) * ( dx ) );
    float yi = float( begin_point[ 1 ] + float( i + 1 ) / ( dimension + 1 ) * ( dy ) );
    yi /= float( ratio );
    xi /= float( ratio );

    for( int y = int( yi - r ); y <= int( yi + r + 0.5 ); y++ )
    {
      for( int x = int( xi - r ); x <= int( xi + r + 0.5 ); x++ )
      {
        float d = point_distance( xi, yi, float( x ), float( y ) );
        if( d <= r && inside( w, h, x, y, 1 ) )
        {
          //================angle and magnitude==========================//
          double angle;
          if( ang( y, x ) >= 0 )
            angle = ang( y, x ) - mainAngle;//relative angle
          else angle = 0.0;

          //cout<<angle<<endl;
          while( angle < 0 )
            angle += 2 * PI_;
          while( angle >= 2 * PI_)
            angle -= 2 * PI_;

          //===============principle angle==============================//
          int index = int( angle * binNum / ( 2 * PI_ ) + 0.5 );

          double Gweight = exp( -d * d / 4.5 / sigma2 ) * ( m( y, x ) );
          // cout<<"in number "<<image_index<<" "<<x<<" "<<y<<" "<<m(y,x)<<endl;
          if( index < binNum )
            statistic[ index ] += Gweight;
          else // possible since the 0.5
            statistic[ 0 ] += Gweight;

          //==============the descriptor===============================//
          int index2 = int( angle * subdirection / ( 2 * PI_ ) + 0.5 );
          assert( index2 >= 0 && index2 <= subdirection );

          if( index2 < subdirection )
            descriptor[ subdirection * i + index2 ] += Gweight;
          else descriptor[ subdirection * i ] += Gweight;// possible since the 0.5
        }
      }
    }
    //=====================find the biggest angle of ith SIFT==================//
    int index;
    int second_index;
    max( statistic, weight[ i ], binNum, index, second_index );
    principleAngle[ i ] = index;
  }

  normalize_weight( descriptor );

  contrast  = weight.array().sum();
  contrast /= distance / ratio;
  normalize_weight( weight );
}

float KVLD( const Image< float >& I1,
            const Image< float >& I2,
            vector< openMVG::SIOPointFeature >& F1,
            vector< openMVG::SIOPointFeature >& F2,
            const vector< Pair >& matches,
            vector< Pair >& matchesFiltered,
            vector< double >& score,
            openMVG::Mat& E,
            vector< bool >& valide,
            KvldParameters& kvldParameters )
{
  matchesFiltered.clear();
  score.clear();
  ImageScale Chaine1( I1 );
  ImageScale Chaine2( I2 );

  cout << "Image scale-space complete..." << endl;

  float range1 = getRange( I1, min( F1.size(), matches.size() ), kvldParameters.inlierRate );
  float range2 = getRange( I2, min( F2.size(), matches.size() ), kvldParameters.inlierRate );

  size_t size = matches.size();

  //================distance map construction, foruse of selecting neighbors===============//
  cout << "computing distance maps" << endl;

  bool bPrecomputedDist = false;

  openMVG::Matf dist1, dist2;
  if( bPrecomputedDist )
  {
    dist1 = openMVG::Matf::Zero( F1.size(), F1.size() );
    dist2 = openMVG::Matf::Zero( F2.size(), F2.size() );

    for( int a1 = 0; a1 < F1.size(); ++a1 )
      for( int a2 = a1; a2 < F1.size(); ++a2 )
        dist1( a1, a2 ) = dist1( a2, a1 ) = point_distance( F1[ a1 ], F1[ a2 ] );

    for( int b1 = 0; b1 < F2.size(); ++b1 )
      for( int b2 = b1; b2 < F2.size(); ++b2 )
        dist2( b1, b2 ) = dist2( b2, b1 ) = point_distance( F2[ b1 ], F2[ b2 ] );
  }

  fill( valide.begin(), valide.end(), true );
  vector< double > scoretable( size, 0.0 );
  vector< size_t > result( size, 0 );


//============main iteration formatch verification==========//
//    cout<<"main iteration";
  bool change = true;
  bool initial = true;

  while( change )
  {
    change = false;

    fill( scoretable.begin(), scoretable.end(), 0.0 );
    fill( result.begin(), result.end(), 0 );
    //========substep 1: search foreach match its neighbors and verify if they are gvld-consistent ============//
    for( int it1 = 0; it1 < size - 1; it1++ )
    {
      if( valide[ it1 ] )
      {
        size_t a1 = matches[ it1 ].first, b1 = matches[ it1 ].second;

        for( int it2 = it1 + 1; it2 < size; it2++ )
          if(valide[ it2 ])
          {
            size_t a2 = matches[ it2 ].first, b2 = matches[ it2 ].second;

            bool bOk = false;
            if( bPrecomputedDist )
              bOk = ( dist1( a1, a2 ) > min_dist && dist2( b1, b2 ) > min_dist
                 && ( dist1( a1, a2 ) < range1   || dist2( b1, b2 ) < range2 ) );
            else
              bOk = ( point_distance( F1[ a1 ], F1[ a2 ] ) > min_dist && point_distance( F2[ b1 ], F2[ b2 ] ) > min_dist &&
                    ( point_distance( F1[ a1 ], F1[ a2 ] ) < range1   || point_distance( F2[ b1 ], F2[ b2 ] ) < range2 ) );
            if( bOk )
            {
              if( E( it1, it2 ) == -1 )
              { //update E ifunknow
                E( it1, it2 ) = -2;
                E( it2, it1 ) = -2;

                if( !kvldParameters.geometry || consistent( F1[ a1 ], F1[ a2 ], F2[ b1 ], F2[ b2 ] ) < distance_thres )
                {
                  VLD vld1( Chaine1, F1[ a1 ], F1[ a2 ] );
                  VLD vld2( Chaine2, F2[ b1 ], F2[ b2 ] );
                  //vld1.test();
                  double error = vld1.difference( vld2 );
                  //cout<<endl<<it1<<" "<<it2<<" "<<dist1(a1,a2)<<" "<< dist2(b1,b2)<<" "<<error<<endl;
                  if( error < juge )
                  {
                    E( it1, it2 ) = ( float ) error;
                    E( it2, it1 ) = ( float ) error;
                    //cout<<E(it2,it1)<<endl;
                  }
                }
              }
              if( E( it1, it2 ) >= 0 )
              {
                result[ it1 ] += 1;
                result[ it2 ] += 1;
                scoretable[ it1 ] += double( E( it1, it2 ) );
                scoretable[ it2 ] += double( E( it1, it2 ) );
                if( result[ it1 ] >= max_connection )
                  break;
              }
            }
          }
      }
    }

    //========substep 2: remove false matches by K gvld-consistency criteria ============//
    for( int it = 0; it < size; it++ )
    {
      if( valide[ it ] && result[ it ] < kvldParameters.K )
      {
        valide[ it ] = false;
        change = true;
      }
    }
    //========substep 3: remove multiple matches to a same point by keeping the one with the best average gvld-consistency score ============//
    if( uniqueMatch )
      for( int it1 = 0; it1 < size - 1; it1++ )
        if( valide[ it1 ]) {
          size_t a1 = matches[ it1 ].first;
          size_t b1 = matches[ it1 ].second;

          for( int it2 = it1 + 1; it2 < size; it2++ )
            if( valide[ it2 ] )
            {
              size_t a2 = matches[ it2 ].first;
              size_t b2 = matches[ it2 ].second;

              if( a1 == a2 || b1 == b2
                  || ( F1[ a1 ].x() == F1[ a2 ].x() && F1[ a1 ].y() == F1[ a2 ].y() &&
                     ( F2[ b1 ].x() != F2[ b2 ].x() || F2[ b1 ].y() != F2[ b2 ].y() ) )
                  || ( ( F1[ a1 ].x() != F1[ a2 ].x() || F1[ a1 ].y() != F1[ a2 ].y() ) &&
                         F2[ b1 ].x() == F2[ b2 ].x() && F2[ b1 ].y() == F2[ b2 ].y() ) )
              {
                //cardinal comparison
                if( result[ it1 ] > result[ it2 ] )
                {
                  valide[ it2 ] = false;
                  change = true;
                }
                else if( result[ it1 ] < result[ it2 ] )
                {
                  valide[ it1 ] = false;
                  change = true;
                }
                else if( result[ it1 ] == result[ it2 ] )
                {
                  //score comparison
                  if( scoretable[ it1 ] > scoretable[ it2 ] )
                  {
                    valide[ it1 ] = false;
                    change = true;
                  }
                  else if( scoretable[ it1 ] < scoretable[ it2 ] )
                  {
                    valide[ it2 ] = false;
                    change = true;
                  }
                }
              }
            }
        }
    //========substep 4: ifgeometric verification is set, re-score matches by geometric-consistency, and remove poorly scored ones ============================//
    if( uniqueMatch && kvldParameters.geometry )
    {
      for( int i = 0; i < size; i++ )
        scoretable[ i ]=0;

      vector< bool > switching;
      for( int i = 0; i < size; i++ )
        switching.push_back( false );

      for( int it1 = 0; it1 < size; it1++ )
      {
        if( valide[ it1 ] )
        {
          size_t a1 = matches[ it1 ].first, b1 = matches[ it1 ].second;
          float index = 0.0f;
          int good_index = 0;
          for( int it2 = 0; it2 < size; it2++ )
          {
            if( it1 != it2 && valide[ it2 ] )
            {
              size_t a2 = matches[ it2 ].first;
              size_t b2 = matches[ it2 ].second;

              bool bOk = false;
              if( bPrecomputedDist )
                bOk = ( dist1( a1, a2 ) > min_dist && dist2( b1, b2 ) > min_dist &&
                      ( dist1( a1, a2 ) < range1   || dist2( b1, b2 ) < range2 ) );
              else
                bOk = ( point_distance( F1[ a1 ], F1[ a2 ] ) > min_dist && point_distance( F2[ b1 ], F2[ b2 ] ) > min_dist &&
                      ( point_distance( F1[ a1 ], F1[ a2 ] ) < range1   || point_distance( F2[ b1 ], F2[ b2 ] ) < range2 ) );
              if( bOk )
              {
                float d = consistent( F1[ a1 ], F1[ a2 ], F2[ b1 ], F2[ b2 ] );
                scoretable[ it1 ] += d;
                index += 1;
                if( d < distance_thres )
                  good_index++;
              }
            }
          }
          scoretable[ it1 ] /= index;
          if( good_index < 0.3f * float( index ) && scoretable[ it1 ] > 1.2 )
          {
            switching[ it1 ] = true;
            change = true;
          }
        }
      }
      for( int it1 = 0; it1 < size; it1++ )
        if( switching[ it1 ] )
          valide[ it1 ] = false;
    }
  }
//    cout<<endl;

//=============== generating output list ===================//
  for( int it = 0; it < size; it++ )
    if( valide[ it ] )
    {
      matchesFiltered.push_back( matches[ it ] );
      score.push_back( scoretable[ it ] );
    }
  return float( matchesFiltered.size() ) / matches.size();
}


void writeResult( const string output,
                  const vector< openMVG::SIOPointFeature >& vec_F1,
                  const vector< openMVG::SIOPointFeature >& vec_F2,
                  const vector< Pair >& vec_matches,
                  const vector< Pair >& vec_matchesFiltered,
                  const vector< double >& vec_score )
{
//========features
  ofstream feature1( ( output + "Detectors1.txt" ).c_str() );
  if( !feature1.is_open() )
    cout << "error while writing Features1.txt" << endl;

  feature1 << vec_F1.size() << endl;
  for( vector< openMVG::SIOPointFeature >::const_iterator it = vec_F1.begin();
          it != vec_F1.end();
          it++ )
  {
    writeDetector( feature1, ( *it ) );
  }
  feature1.close();

  ofstream feature2( ( output + "Detectors2.txt" ).c_str() );
  if( !feature2.is_open() )
    cout << "error while writing Features2.txt" << endl;
  feature2 << vec_F2.size() << endl;
  for( vector< openMVG::SIOPointFeature >::const_iterator it = vec_F2.begin();
          it != vec_F2.end();
          it++ )
  {
    writeDetector( feature2, ( *it ) );
  }
  feature2.close();

//========matches
  ofstream initialmatches( ( output + "initial_matches.txt" ).c_str() );
  if( !initialmatches.is_open() )
    cout << "error while writing initial_matches.txt" << endl;
  initialmatches << vec_matches.size() << endl;
  for( vector< Pair >::const_iterator it = vec_matches.begin(); it != vec_matches.end(); it++ )
  {
    initialmatches << it->first << " " << it->second << endl;
  }
  initialmatches.close();

//==========kvld filtered matches
  ofstream filteredmatches( ( output + "kvld_matches.txt" ).c_str() );
  if( !filteredmatches.is_open() )
    cout << "error while writing kvld_filtered_matches.txt" << endl;

  filteredmatches << vec_matchesFiltered.size() << endl;
  for( vector< Pair >::const_iterator it = vec_matchesFiltered.begin();
            it != vec_matchesFiltered.end();
            it++ )
  {
    filteredmatches << it->first << " " << it->second << endl;

  }
  filteredmatches.close();

//====== KVLD score of matches
  ofstream kvldScore( ( output + "kvld_matches_score.txt" ).c_str() );
  if( !kvldScore.is_open() )
    cout << "error while writing kvld_matches_score.txt" << endl;

  for( vector< double >::const_iterator it = vec_score.begin();
          it != vec_score.end();
          it++ )
  {
    filteredmatches << *it << endl;
  }
  kvldScore.close();
<<<<<<< HEAD
}
=======
}
>>>>>>> 1d73c9a1
<|MERGE_RESOLUTION|>--- conflicted
+++ resolved
@@ -507,8 +507,4 @@
     filteredmatches << *it << endl;
   }
   kvldScore.close();
-<<<<<<< HEAD
-}
-=======
-}
->>>>>>> 1d73c9a1
+}