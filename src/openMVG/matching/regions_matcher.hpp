--- conflicted
+++ resolved
@@ -20,9 +20,6 @@
 namespace openMVG {
 namespace matching {
 
-/**
- * 
- */
 /**
  * @brief Match two Regions according a chosen MatcherType using the ratio test
  * to assure the robustness of the matches.
@@ -52,39 +49,34 @@
 class RegionsMatcher
 {
   public:
-    
-   /**
-    * @brief The destructor.
-    */ 
-   ~RegionsMatcher() {}
-
-
-    /**
-     * @brief Initialize the matcher by setting one region as a "database".
-     * 
-     * @param[in] regions The Regions to be used as reference when matching another Region.
-     */
-    virtual void Init_database
-    (
-      const features::Regions& regions
-    ) = 0;
-
-    /**
-     * @brief Match a Regions to the internal database using the test ratio to improve
-     * the robustness of the match.
-     * 
-     * @param[in] f_dist_ratio The threshold for the ratio test.
-     * @param[in] query_regions The Regions to match.
-     * @param[out] vec_putative_matches It contains the indices of the matching features
-     * of the database and the query Regions.
-     * @return True if everything went well.
-     */
-    virtual bool Match
-    (
-      const float f_dist_ratio,
-      const features::Regions& query_regions,
-      matching::IndMatches & vec_putative_matches
-    ) =0;
+  ~RegionsMatcher() {}
+
+  /**
+   * @brief Initialize the matcher by setting one region as a "database".
+   * 
+   * @param[in] regions The Regions to be used as reference when matching another Region.
+   */
+  virtual void Init_database
+  (
+    const features::Regions& regions
+  ) = 0;
+
+  /**
+   * @brief Match a Regions to the internal database using the test ratio to improve
+   * the robustness of the match.
+   * 
+   * @param[in] f_dist_ratio The threshold for the ratio test.
+   * @param[in] query_regions The Regions to match.
+   * @param[out] vec_putative_matches It contains the indices of the matching features
+   * of the database and the query Regions.
+   * @return True if everything went well.
+   */
+  virtual bool Match
+  (
+    const float f_dist_ratio,
+    const features::Regions& query_regions,
+    matching::IndMatches & vec_putative_matches
+  ) =0;
 };
 
 /**
@@ -95,53 +87,46 @@
 {
   public:
 
-    /**
-     * @brief Empty constructor, by default it initializes the matcher to BRUTE_FORCE_L2
-     * and the database to an empty database.
-     */
-    Matcher_Regions_Database();
-
-    /**
-     * @brief Initialize the internal database
-     * 
-     * @param[in] eMatcherType The type of matcher to use to match the Regions.
-     * @param[in] database_regions The Regions that will be used as database to 
-     * match other Regions (query).
-     */
-    Matcher_Regions_Database
-    (
-      matching::EMatcherType eMatcherType,
-      const features::Regions & database_regions // database
-    );
-
-    /**
-     * @brief Find corresponding points between the query Regions and the database one
-     * 
-     * @param[in] dist_ratio The threshold for the ratio test.
-     * @param[in] query_regions The Regions to match.
-     * @param[out] matches It contains the indices of the matching features
-     * of the database and the query Regions.
-     * @return True if everything went well.
-     */
-    bool Match
-    (
-      float dist_ratio, 
-      const features::Regions & query_regions,
-      matching::IndMatches & matches 
-    )const;
+  /**
+   * @brief Empty constructor, by default it initializes the matcher to BRUTE_FORCE_L2
+   * and the database to an empty database.
+   */
+  Matcher_Regions_Database();
+
+  /**
+   * @brief Initialize the internal database
+   * 
+   * @param[in] eMatcherType The type of matcher to use to match the Regions.
+   * @param[in] database_regions The Regions that will be used as database to 
+   * match other Regions (query).
+   */
+  Matcher_Regions_Database
+  (
+    matching::EMatcherType eMatcherType,
+    const features::Regions & database_regions // database
+  );
+
+  /**
+   * @brief Find corresponding points between the query Regions and the database one
+   * 
+   * @param[in] dist_ratio The threshold for the ratio test.
+   * @param[in] query_regions The Regions to match.
+   * @param[out] matches It contains the indices of the matching features
+   * of the database and the query Regions.
+   * @return True if everything went well.
+   */
+  bool Match
+  (
+    float dist_ratio, // Distance ratio used to discard spurious correspondence
+    const features::Regions & query_regions,
+    matching::IndMatches & matches // photometric corresponding points
+  )const;
 
   private:
-<<<<<<< HEAD
-    // Matcher Type
-    matching::EMatcherType _eMatcherType;
-    // The matching interface
-    std::unique_ptr<RegionsMatcher> _matching_interface;
-=======
   // Matcher Type
   matching::EMatcherType _eMatcherType;
   // The matching interface
   std::unique_ptr<RegionsMatcher> _matching_interface;
->>>>>>> 0d46fb1a
 };
 
 /**
@@ -150,30 +135,18 @@
 template < class ArrayMatcherT >
 class RegionsMatcherT : public RegionsMatcher
 {
-  
 private:
-<<<<<<< HEAD
-  ArrayMatcherT _matcher;
-  const features::Regions* _regions;
-  bool _b_squared_metric; // Store if the metric is squared or not
-  
-=======
   ArrayMatcherT matcher_;
   const features::Regions* regions_;
   bool b_squared_metric_; // Store if the metric is squared or not
->>>>>>> 0d46fb1a
 public:
   typedef typename ArrayMatcherT::ScalarT Scalar;
   typedef typename ArrayMatcherT::DistanceType DistanceType;
 
-<<<<<<< HEAD
    /**
    * @brief Empty constructor, by default it initializes the database to an empty database.
    */
-  RegionsMatcherT() :_regions(nullptr) {}
-=======
-  RegionsMatcherT() :regions_(NULL) {}
->>>>>>> 0d46fb1a
+  RegionsMatcherT() :regions_(nullptr) {}
 
   /**
    * @brief Initialize the matcher with a Regions that will be used as database
@@ -192,11 +165,6 @@
     matcher_.Build(tab, regions_->RegionCount(), regions_->DescriptorLength());
   }
 
-  /**
-   * @brief Initialize the matcher with a Regions that will be used as database
-   * 
-   * @param regions The Regions to be used as database.
-   */
   void Init_database
   (
     const features::Regions& regions
