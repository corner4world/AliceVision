--- conflicted
+++ resolved
@@ -142,7 +142,6 @@
   // Ensure there is no remaining outliers
   badTrackRejector(4.0, 0);
 }
-<<<<<<< HEAD
 
 bool SequentialSfMReconstructionEngine::Process()
 {
@@ -203,56 +202,7 @@
     // Retry to perform the resectioning of all the rejected views,
     // as long as new views are successfully added.
   } while( !reconstructedViewIds.empty() && !_set_remainingViewId.empty() );
-=======
->>>>>>> 58d77d66
-
-bool SequentialSfMReconstructionEngine::Process()
-{
-  //-------------------
-  //-- Incremental reconstruction
-  //-------------------
-
-  if (!InitLandmarkTracks())
-    return false;
-
-  Pair initialPairIndex;
-  if(! ChooseInitialPair(initialPairIndex))
-    return false;
-
-  // Initial pair Essential Matrix and [R|t] estimation.
-  if(! MakeInitialPair3D(initialPairIndex))
-    return false;
-
-  std::set<size_t> reconstructedViewIds;
-  std::set<size_t> rejectedViewIds;
-  std::size_t nbRejectedLoops = 0;
-  do
-  {
-    reconstructedViewIds.clear();
-    rejectedViewIds.clear();
-
-    // Compute robust Resection of remaining images
-    // - group of images will be selected and resection + scene completion will be tried
-    RobustResectionOfImages(
-      _set_remainingViewId,
-      reconstructedViewIds,
-      rejectedViewIds);
-    // Remove all reconstructed views from the remaining views
-    for(const size_t v: reconstructedViewIds)
-    {
-      _set_remainingViewId.erase(v);
-    }
-
-    std::cout << "SequenctiamSfM -- nbRejectedLoops: " << nbRejectedLoops << std::endl;
-    std::cout << "SequenctiamSfM -- reconstructedViewIds: " << reconstructedViewIds.size() << std::endl;
-    std::cout << "SequenctiamSfM -- rejectedViewIds: " << rejectedViewIds.size() << std::endl;
-    std::cout << "SequenctiamSfM -- _set_remainingViewId: " << _set_remainingViewId.size() << std::endl;
-
-    ++nbRejectedLoops;
-    // Retry to perform the resectioning of all the rejected views,
-    // as long as new views are successfully added.
-  } while( !reconstructedViewIds.empty() && !_set_remainingViewId.empty() );
-  
+
   //-- Reconstruction done.
   //-- Display some statistics
   std::cout << "\n\n-------------------------------" << "\n"
@@ -873,11 +823,7 @@
  */
 bool SequentialSfMReconstructionEngine::FindImagesWithPossibleResection(
   std::vector<size_t> & vec_possible_indexes,
-<<<<<<< HEAD
   std::set<size_t>& set_remainingViewId) const
-=======
-  const std::set<size_t>& set_remainingViewId) const
->>>>>>> 58d77d66
 {
   // Threshold used to select the best images
   static const float dThresholdGroup = 0.75f;
