--- conflicted
+++ resolved
@@ -685,14 +685,12 @@
       if (getPoseBAState(poseId) == ignored)  ++baStats.numIgnoredPoses;
     }
   }   
-<<<<<<< HEAD
   else
   {
     baStats.numRefinedPoses = map_posesBlocks.size();
     baStats.numRefinedIntrinsics = map_intrinsicsBlocks.size();
   }
-=======
->>>>>>> b510ad52
+
   
   // Set a LossFunction to be less penalized by false measurements
   //  - set it to NULL if you don't want use a lossFunction.
@@ -713,7 +711,6 @@
     // Iterate over 2D observation associated to the 3D landmark
     for (const auto& observationIt: observations)
     {
-//      std::cout << "extract current block" << std::endl;
       // Build the residual block corresponding to the track observation:
       const View * view = sfm_data.views.at(observationIt.first).get();
       IndexT intrinsicId = view->id_intrinsic;
@@ -754,10 +751,6 @@
         // Set to constant parameters previoously set as Constant by the Local BA strategy
         if (_openMVG_options.isLocalBAEnabled())
         {
-<<<<<<< HEAD
-=======
-//          std::cout << "Set parameter blakc as constant" << std::endl;
->>>>>>> b510ad52
           if (getIntrinsicsBAState(intrinsicId) == constant) problem.SetParameterBlockConstant(intrinsicBlock);        
           if (getPoseBAState(poseId) == constant)            problem.SetParameterBlockConstant(poseBlock);
           if (getLandmarkBAState(landmarkId) == constant)    problem.SetParameterBlockConstant(landmarkBlock);
@@ -766,10 +759,6 @@
         // Apply a specific parameter ordering: 
         if (_openMVG_options.useParametersOrdering) 
         {
-<<<<<<< HEAD
-=======
-//          std::cout << "Set parameter ordering..." << std::endl;
->>>>>>> b510ad52
           ceres::ParameterBlockOrdering* linear_solver_ordering = new ceres::ParameterBlockOrdering;
           linear_solver_ordering->AddElementToGroup(landmarkBlock, 0);
           linear_solver_ordering->AddElementToGroup(intrinsicBlock, 1);
