
// Copyright (c) 2012, 2013 Pierre MOULON.

// This Source Code Form is subject to the terms of the Mozilla Public
// License, v. 2.0. If a copy of the MPL was not distributed with this
// file, You can obtain one at http://mozilla.org/MPL/2.0/.

#include "openMVG/sfm/sfm_data.hpp"
#include "openMVG/sfm/sfm_data_io.hpp"
#include "openMVG/sfm/pipelines/sfm_engine.hpp"
#include "openMVG/sfm/pipelines/sfm_features_provider.hpp"
#include "openMVG/sfm/pipelines/sfm_regions_provider.hpp"

/// Generic Image Collection image matching
#include "openMVG/matching_image_collection/Matcher_Regions_AllInMemory.hpp"
#include "openMVG/matching_image_collection/Cascade_Hashing_Matcher_Regions_AllInMemory.hpp"
#include "openMVG/matching_image_collection/GeometricFilter.hpp"
#include "openMVG/matching_image_collection/F_ACRobust.hpp"
#include "openMVG/matching_image_collection/E_ACRobust.hpp"
#include "openMVG/matching_image_collection/H_ACRobust.hpp"
#include "openMVG/matching/pairwiseAdjacencyDisplay.hpp"
#include "openMVG/matching/indMatch_utils.hpp"
#include "openMVG/system/timer.hpp"

#include "openMVG/graph/graph.hpp"
#include "openMVG/stl/stl.hpp"
#include "third_party/cmdLine/cmdLine.h"
#include "third_party/stlplus3/filesystemSimplified/file_system.hpp"

#include <cstdlib>
#include <fstream>

using namespace openMVG;
using namespace openMVG::cameras;
using namespace openMVG::matching;
using namespace openMVG::robust;
using namespace openMVG::sfm;
using namespace openMVG::matching_image_collection;
using namespace std;

enum EGeometricModel
{
  FUNDAMENTAL_MATRIX = 0,
  ESSENTIAL_MATRIX   = 1,
  HOMOGRAPHY_MATRIX  = 2
};

enum EPairMode
{
  PAIR_EXHAUSTIVE = 0,
  PAIR_CONTIGUOUS = 1,
  PAIR_FROM_FILE  = 2
};

/// Compute corresponding features between a series of views:
/// - Load view images description (regions: features & descriptors)
/// - Compute putative local feature matches (descriptors matching)
/// - Compute geometric coherent feature matches (robust model estimation from putative matches)
/// - Export computed data
int main(int argc, char **argv)
{
  CmdLine cmd;

  std::string sSfM_Data_Filename;
  std::string sMatchesDirectory = "";
  std::string sGeometricModel = "f";
  float fDistRatio = 0.8f;
  int iMatchingVideoMode = -1;
  std::string sPredefinedPairList = "";
  int rangeStart = -1;
  int rangeSize = 0;
  bool bUpRight = false;
  std::string sNearestMatchingMethod = "AUTO";
  bool bForce = false;
  bool bGuided_matching = false;
  int imax_iteration = 2048;
  bool matchFilePerImage = false;
  bool orderPairs = false;

  //required
  cmd.add( make_option('i', sSfM_Data_Filename, "input_file") );
  cmd.add( make_option('o', sMatchesDirectory, "out_dir") );
  // Options
  cmd.add( make_option('r', fDistRatio, "ratio") );
  cmd.add( make_option('g', sGeometricModel, "geometric_model") );
  cmd.add( make_option('v', iMatchingVideoMode, "video_mode_matching") );
  cmd.add( make_option('l', sPredefinedPairList, "pair_list") );
  cmd.add( make_option('s', rangeStart, "range_start") );
  cmd.add( make_option('r', rangeSize, "range_size") );
  cmd.add( make_option('n', sNearestMatchingMethod, "nearest_matching_method") );
  cmd.add( make_option('f', bForce, "force") );
  cmd.add( make_option('m', bGuided_matching, "guided_matching") );
  cmd.add( make_option('I', imax_iteration, "max_iteration") );
  cmd.add( make_option('x', matchFilePerImage, "match_file_per_image") );
  cmd.add( make_option('p', orderPairs, "order_pairs") );

  try {
      if (argc == 1) throw std::string("Invalid command line parameter.");
      cmd.process(argc, argv);
  } catch(const std::string& s) {
      std::cerr << "Usage: " << argv[0] << '\n'
      << "[-i|--input_file] a SfM_Data file\n"
      << "[-o|--out_dir path] output path where computed are stored\n"
      << "\n[Optional]\n"
      << "[-f|--force] Force to recompute data]\n"
      << "[-r|--ratio] Distance ratio to discard non meaningful matches\n"
      << "   0.8: (default).\n"
      << "[-g|--geometric_model]\n"
      << "  (pairwise correspondences filtering thanks to robust model estimation):\n"
      << "   f: (default) fundamental matrix,\n"
      << "   e: essential matrix,\n"
      << "   h: homography matrix.\n"
      << "[-v|--video_mode_matching]\n"
      << "  (sequence matching with an overlap of X images)\n"
      << "   X: with match 0 with (1->X), ...]\n"
      << "   2: will match 0 with (1,2), 1 with (2,3), ...\n"
      << "   3: will match 0 with (1,2,3), 1 with (2,3,4), ...\n"
      << "[-l]--pair_list] filepath\n"
      << "  A file which contains the list of matches to perform.\n"
      << "[-s]--range_start] range image index start\n"
      << "  To compute only the matches for specified range.\n"
      << "  This allows to compute different matches on different computers in parallel.\n"
      << "[-r]--range_size] range size\n"
      << "  To compute only the matches for specified range.\n"
      << "  This allows to compute different matches on different computers in parallel.\n"
      << "[-n|--nearest_matching_method]\n"
      << "  AUTO: auto choice from regions type,\n"
      << "  For Scalar based regions descriptor:\n"
      << "    BRUTEFORCEL2: L2 BruteForce matching,\n"
      << "    ANNL2: L2 Approximate Nearest Neighbor matching,\n"
      << "    CASCADEHASHINGL2: L2 Cascade Hashing matching.\n"
      << "    FASTCASCADEHASHINGL2: (default)\n"
      << "      L2 Cascade Hashing with precomputed hashed regions\n"
      << "     (faster than CASCADEHASHINGL2 but use more memory).\n"
      << "  For Binary based descriptor:\n"
      << "    BRUTEFORCEHAMMING: BruteForce Hamming matching.\n"
      << "[-m|--guided_matching]\n"
      << "  use the found model to improve the pairwise correspondences.\n"
      << "[-x|--match_file_per_image]\n"
      << "  Save matches in a separate file per image\n"
      << "[-p|--order_pairs]\n"
      << "  Order the pairs"
      << std::endl;

      std::cerr << s << std::endl;
      return EXIT_FAILURE;
  }

  std::cout << " You called : " << "\n"
            << argv[0] << "\n"
            << "--input_file " << sSfM_Data_Filename << "\n"
            << "--out_dir " << sMatchesDirectory << "\n"
            << "Optional parameters:" << "\n"
            << "--force " << bForce << "\n"
            << "--ratio " << fDistRatio << "\n"
            << "--geometric_model " << sGeometricModel << "\n"
            << "--video_mode_matching " << iMatchingVideoMode << "\n"
            << "--pair_list " << sPredefinedPairList << "\n"
            << "--range_start " << rangeStart <<  "\n"
            << "--range_size " << rangeSize <<  "\n"
            << "--nearest_matching_method " << sNearestMatchingMethod << "\n"
            << "--guided_matching " << bGuided_matching << "\n"
            << "--order_pairs " << orderPairs << "\n"
            << "--match_file_per_image " << matchFilePerImage << std::endl;

  EPairMode ePairmode = (iMatchingVideoMode == -1 ) ? PAIR_EXHAUSTIVE : PAIR_CONTIGUOUS;

  if (sPredefinedPairList.length()) {
    ePairmode = PAIR_FROM_FILE;
    if (iMatchingVideoMode>0) {
      std::cerr << "\nIncompatible options: --videoModeMatching and --pairList" << std::endl;
      return EXIT_FAILURE;
    }
  }

  if (sMatchesDirectory.empty() || !stlplus::is_folder(sMatchesDirectory))  {
    std::cerr << "\nIt is an invalid output directory" << std::endl;
    return EXIT_FAILURE;
  }

  EGeometricModel eGeometricModelToCompute = FUNDAMENTAL_MATRIX;
  std::string sPutativeMatchesFilename = "matches.putative.txt";
  std::string sGeometricMatchesFilename = "";
  switch(sGeometricModel[0])
  {
    case 'f': case 'F':
      eGeometricModelToCompute = FUNDAMENTAL_MATRIX;
      sGeometricMatchesFilename = "matches.f.txt";
    break;
    case 'e': case 'E':
      eGeometricModelToCompute = ESSENTIAL_MATRIX;
      sGeometricMatchesFilename = "matches.e.txt";
    break;
    case 'h': case 'H':
      eGeometricModelToCompute = HOMOGRAPHY_MATRIX;
      sGeometricMatchesFilename = "matches.h.txt";
    break;
    default:
      std::cerr << "Unknown geometric model" << std::endl;
      return EXIT_FAILURE;
  }

  // -----------------------------
  // - Load SfM_Data Views & intrinsics data
  // a. Compute putative descriptor matches
  // b. Geometric filtering of putative matches
  // + Export some statistics
  // -----------------------------

  //---------------------------------------
  // Read SfM Scene (image view & intrinsics data)
  //---------------------------------------
  SfM_Data sfm_data;
  if (!Load(sfm_data, sSfM_Data_Filename, ESfM_Data(VIEWS|INTRINSICS))) {
    std::cerr << std::endl
      << "The input SfM_Data file \""<< sSfM_Data_Filename << "\" cannot be read." << std::endl;
    return EXIT_FAILURE;
  }

  //---------------------------------------
  // Load SfM Scene regions
  //---------------------------------------
  // Init the regions_type from the image describer file (used for image regions extraction)
  using namespace openMVG::features;
  const std::string sImage_describer = stlplus::create_filespec(sMatchesDirectory, "image_describer", "json");
  std::unique_ptr<Regions> regions_type = Init_region_type_from_file(sImage_describer);
  if (!regions_type)
  {
    std::cerr << "Invalid: "
      << sImage_describer << " regions type file." << std::endl;
    return EXIT_FAILURE;
  }

  //---------------------------------------
  // a. Compute putative descriptor matches
  //    - Descriptor matching (according user method choice)
  //    - Keep correspondences only if NearestNeighbor ratio is ok
  //---------------------------------------

  // Load the corresponding view regions
  std::shared_ptr<Regions_Provider> regions_provider = std::make_shared<Regions_Provider>();
  if (!regions_provider->load(sfm_data, sMatchesDirectory, regions_type)) {
    std::cerr << std::endl << "Invalid regions." << std::endl;
    return EXIT_FAILURE;
  }

  PairWiseMatches map_PutativesMatches;

  // Build some alias from SfM_Data Views data:
  // - List views as a vector of filenames & image sizes
  std::vector<std::string> vec_fileNames;
  std::vector<std::pair<size_t, size_t> > vec_imagesSize;
  {
    vec_fileNames.reserve(sfm_data.GetViews().size());
    vec_imagesSize.reserve(sfm_data.GetViews().size());
    for (Views::const_iterator iter = sfm_data.GetViews().begin();
      iter != sfm_data.GetViews().end();
      ++iter)
    {
      const View * v = iter->second.get();
      vec_fileNames.push_back(stlplus::create_filespec(sfm_data.s_root_path,
          std::to_string(v->id_view)));
      vec_imagesSize.push_back( std::make_pair( v->ui_width, v->ui_height) );
    }
  }

  std::cout << std::endl << " - PUTATIVE MATCHES - " << std::endl;

  // If the matches already exists, reload them
  if (!bForce && stlplus::file_exists(sMatchesDirectory + "/" + sPutativeMatchesFilename))
  {
    PairedIndMatchImport(sMatchesDirectory + "/" + sPutativeMatchesFilename, map_PutativesMatches);
    std::cout << "\t PREVIOUS RESULTS LOADED" << std::endl;
  }
  else // Compute the putative matches
  {
    std::cout << "Use: ";
    switch (ePairmode)
    {
      case PAIR_EXHAUSTIVE: std::cout << "exhaustive pairwise matching" << std::endl; break;
      case PAIR_CONTIGUOUS: std::cout << "sequence pairwise matching" << std::endl; break;
      case PAIR_FROM_FILE:  std::cout << "user defined pairwise matching" << std::endl; break;
    }

    // Allocate the right Matcher according the Matching requested method
    std::unique_ptr<Matcher> collectionMatcher;
    if (sNearestMatchingMethod == "AUTO")
    {
      if (regions_type->IsScalar())
      {
        std::cout << "Using FAST_CASCADE_HASHING_L2 matcher" << std::endl;
        collectionMatcher.reset(new Cascade_Hashing_Matcher_Regions_AllInMemory(fDistRatio));
      }
      else
      if (regions_type->IsBinary())
      {
        std::cout << "Using BRUTE_FORCE_HAMMING matcher" << std::endl;
        collectionMatcher.reset(new Matcher_Regions_AllInMemory(fDistRatio, BRUTE_FORCE_HAMMING));
      }
    }
    else
    if (sNearestMatchingMethod == "BRUTEFORCEL2")
    {
      std::cout << "Using BRUTE_FORCE_L2 matcher" << std::endl;
      collectionMatcher.reset(new Matcher_Regions_AllInMemory(fDistRatio, BRUTE_FORCE_L2));
    }
    else
    if (sNearestMatchingMethod == "BRUTEFORCEHAMMING")
    {
      std::cout << "Using BRUTE_FORCE_HAMMING matcher" << std::endl;
      collectionMatcher.reset(new Matcher_Regions_AllInMemory(fDistRatio, BRUTE_FORCE_HAMMING));
    }
    else
    if (sNearestMatchingMethod == "ANNL2")
    {
      std::cout << "Using ANN_L2 matcher" << std::endl;
      collectionMatcher.reset(new Matcher_Regions_AllInMemory(fDistRatio, ANN_L2));
    }
    else
    if (sNearestMatchingMethod == "CASCADEHASHINGL2")
    {
      std::cout << "Using CASCADE_HASHING_L2 matcher" << std::endl;
      collectionMatcher.reset(new Matcher_Regions_AllInMemory(fDistRatio, CASCADE_HASHING_L2));
    }
    else
    if (sNearestMatchingMethod == "FASTCASCADEHASHINGL2")
    {
      std::cout << "Using FAST_CASCADE_HASHING_L2 matcher" << std::endl;
      collectionMatcher.reset(new Cascade_Hashing_Matcher_Regions_AllInMemory(fDistRatio));
    }
    if (!collectionMatcher)
    {
      std::cerr << "Invalid Nearest Neighbor method: " << sNearestMatchingMethod << std::endl;
      return EXIT_FAILURE;
    }
    // Perform the matching
    system::Timer timer;
    {
      // From matching mode compute the pair list that have to be matched:
      Pair_Set pairs;
      switch (ePairmode)
      {
        case PAIR_EXHAUSTIVE: pairs = exhaustivePairs(sfm_data.GetViews(), rangeStart, rangeSize); break;
        case PAIR_CONTIGUOUS: pairs = contiguousWithOverlap(sfm_data.GetViews(), iMatchingVideoMode); break;
        case PAIR_FROM_FILE:
          std::cout << "Load pairList from file: " << sPredefinedPairList << std::endl;
<<<<<<< HEAD
          if(!loadPairs(sfm_data.GetViews().size(), sPredefinedPairList, pairs, orderPairs))
=======
          if(!loadPairs(sPredefinedPairList, pairs, orderPairs, rangeStart, rangeSize))
>>>>>>> 0a6fc0c8
          {
              return EXIT_FAILURE;
          }
          break;
      }
      
      if( pairs.empty() )
      {
        std::cout << "No image pair to match." << std::endl;
<<<<<<< HEAD
        return EXIT_FAILURE;
      }
      std::cout << "There are " << sfm_data.GetViews().size() << " views and " << pairs.size() << " image pairs." << std::endl;

      // If we have a rangeStart, only compute the matching for (rangeStart, X).
      if(rangeStart != -1)
      {
        Pair_Set specificedPairs;
        for (const Pair& p: pairs)
          if( p.first >= rangeStart && p.first <= rangeStart + rangeSize)
            specificedPairs.insert(p);
        pairs = specificedPairs;
        std::cout << "We will compute " << pairs.size() << " image pairs." << std::endl;
      }

=======
        // If we only compute a selection of matches, we may have no match.
        return rangeSize ? EXIT_SUCCESS : EXIT_FAILURE;
      }
      std::cout << "There are " << sfm_data.GetViews().size() << " views and " << pairs.size() << " image pairs." << std::endl;

>>>>>>> 0a6fc0c8
      // Photometric matching of putative pairs
      collectionMatcher->Match(sfm_data, regions_provider, pairs, map_PutativesMatches);
      
      if( map_PutativesMatches.empty() )
      {
        std::cout << "No putative matches." << std::endl;
<<<<<<< HEAD
        // We may have no matches if we perform matches on a selection of images pairs.
=======
        // If we only compute a selection of matches, we may have no match.
>>>>>>> 0a6fc0c8
        return rangeSize ? EXIT_SUCCESS : EXIT_FAILURE;
      }
      std::cout << "There are " << map_PutativesMatches.size() << " putative matches." << std::endl;

      //---------------------------------------
      //-- Export putative matches
      //---------------------------------------
      if( !matchFilePerImage )
      {
<<<<<<< HEAD
        ExportPairedIndMatchFile(map_PutativesMatches, std::string(sMatchesDirectory + "/" + sPutativeMatchesFilename));
=======
        ExportPairedIndMatchFile(map_PutativesMatches, std::string(sMatchesDirectory + "/" + sPutativeMatchesFilename).c_str());
>>>>>>> 0a6fc0c8
      }
      else
      {
        ExportPairedIndMatchFilePerImage(map_PutativesMatches, sMatchesDirectory, sPutativeMatchesFilename);
      }
    }
    std::cout << "Task (Regions Loading+Matching) done in (s): " << timer.elapsed() << std::endl;
  }
  //-- export putative matches Adjacency matrix
  PairWiseMatchingToAdjacencyMatrixSVG(vec_fileNames.size(),
    map_PutativesMatches,
    stlplus::create_filespec(sMatchesDirectory, "PutativeAdjacencyMatrix", "svg"));
  //-- export view pair graph once putative graph matches have been computed
  {
    std::set<IndexT> set_ViewIds;
    std::transform(sfm_data.GetViews().begin(), sfm_data.GetViews().end(),
      std::inserter(set_ViewIds, set_ViewIds.begin()), stl::RetrieveKey());
    graph::indexedGraph putativeGraph(set_ViewIds, getPairs(map_PutativesMatches));
    graph::exportToGraphvizData(
      stlplus::create_filespec(sMatchesDirectory, "putative_matches.dot"),
      putativeGraph.g);
  }

  //---------------------------------------
  // b. Geometric filtering of putative matches
  //    - AContrario Estimation of the desired geometric model
  //    - Use an upper bound for the a contrario estimated threshold
  //---------------------------------------

  std::unique_ptr<ImageCollectionGeometricFilter> filter_ptr(
    new ImageCollectionGeometricFilter(&sfm_data, regions_provider));

  if (filter_ptr)
  {
    system::Timer timer;
    std::cout << std::endl << " - Geometric filtering - " << std::endl;

    PairWiseMatches map_GeometricMatches;
    switch (eGeometricModelToCompute)
    {
      case HOMOGRAPHY_MATRIX:
      {
        const bool bGeometric_only_guided_matching = true;
        filter_ptr->Robust_model_estimation(GeometricFilter_HMatrix_AC(4.0, imax_iteration),
          map_PutativesMatches, bGuided_matching,
          bGeometric_only_guided_matching ? -1.0 : 0.6);
        map_GeometricMatches = filter_ptr->Get_geometric_matches();
      }
      break;
      case FUNDAMENTAL_MATRIX:
      {
        filter_ptr->Robust_model_estimation(GeometricFilter_FMatrix_AC(4.0, imax_iteration),
          map_PutativesMatches, bGuided_matching);
        map_GeometricMatches = filter_ptr->Get_geometric_matches();
      }
      break;
      case ESSENTIAL_MATRIX:
      {
        filter_ptr->Robust_model_estimation(GeometricFilter_EMatrix_AC(4.0, imax_iteration),
          map_PutativesMatches, bGuided_matching);
        map_GeometricMatches = filter_ptr->Get_geometric_matches();

        //-- Perform an additional check to remove pairs with poor overlap
        std::vector<PairWiseMatches::key_type> vec_toRemove;
        for (PairWiseMatches::const_iterator iterMap = map_GeometricMatches.begin();
          iterMap != map_GeometricMatches.end(); ++iterMap)
        {
          const size_t putativePhotometricCount = map_PutativesMatches.find(iterMap->first)->second.size();
          const size_t putativeGeometricCount = iterMap->second.size();
          const float ratio = putativeGeometricCount / (float)putativePhotometricCount;
          if (putativeGeometricCount < 50 || ratio < .3f)  {
            // the pair will be removed
            vec_toRemove.push_back(iterMap->first);
          }
        }
        //-- remove discarded pairs
        for (std::vector<PairWiseMatches::key_type>::const_iterator
          iter =  vec_toRemove.begin(); iter != vec_toRemove.end(); ++iter)
        {
          map_GeometricMatches.erase(*iter);
        }
      }
      break;
    }

    std::cout << "There are " << map_GeometricMatches.size() << " geometric matches." << std::endl;
    
    //---------------------------------------
    //-- Export geometric filtered matches
    //---------------------------------------
    if( !matchFilePerImage )
    {
      ExportPairedIndMatchFile(map_GeometricMatches, std::string(sMatchesDirectory + "/" + sGeometricMatchesFilename).c_str());
    }
    else
    {
      ExportPairedIndMatchFilePerImage(map_GeometricMatches, sMatchesDirectory, sGeometricMatchesFilename);
    }

    std::cout << "Task done in (s): " << timer.elapsed() << std::endl;

    //-- export Adjacency matrix
    std::cout << "\n Export Adjacency Matrix of the pairwise's geometric matches"
      << std::endl;
    PairWiseMatchingToAdjacencyMatrixSVG(vec_fileNames.size(),
      map_GeometricMatches,
      stlplus::create_filespec(sMatchesDirectory, "GeometricAdjacencyMatrix", "svg"));

    //-- export view pair graph once geometric filter have been done
    {
      std::set<IndexT> set_ViewIds;
      std::transform(sfm_data.GetViews().begin(), sfm_data.GetViews().end(),
        std::inserter(set_ViewIds, set_ViewIds.begin()), stl::RetrieveKey());
      graph::indexedGraph putativeGraph(set_ViewIds, getPairs(map_GeometricMatches));
      graph::exportToGraphvizData(
        stlplus::create_filespec(sMatchesDirectory, "geometric_matches.dot"),
        putativeGraph.g);
    }
  }
  return EXIT_SUCCESS;
}<|MERGE_RESOLUTION|>--- conflicted
+++ resolved
@@ -344,11 +344,7 @@
         case PAIR_CONTIGUOUS: pairs = contiguousWithOverlap(sfm_data.GetViews(), iMatchingVideoMode); break;
         case PAIR_FROM_FILE:
           std::cout << "Load pairList from file: " << sPredefinedPairList << std::endl;
-<<<<<<< HEAD
-          if(!loadPairs(sfm_data.GetViews().size(), sPredefinedPairList, pairs, orderPairs))
-=======
           if(!loadPairs(sPredefinedPairList, pairs, orderPairs, rangeStart, rangeSize))
->>>>>>> 0a6fc0c8
           {
               return EXIT_FAILURE;
           }
@@ -358,40 +354,18 @@
       if( pairs.empty() )
       {
         std::cout << "No image pair to match." << std::endl;
-<<<<<<< HEAD
-        return EXIT_FAILURE;
-      }
-      std::cout << "There are " << sfm_data.GetViews().size() << " views and " << pairs.size() << " image pairs." << std::endl;
-
-      // If we have a rangeStart, only compute the matching for (rangeStart, X).
-      if(rangeStart != -1)
-      {
-        Pair_Set specificedPairs;
-        for (const Pair& p: pairs)
-          if( p.first >= rangeStart && p.first <= rangeStart + rangeSize)
-            specificedPairs.insert(p);
-        pairs = specificedPairs;
-        std::cout << "We will compute " << pairs.size() << " image pairs." << std::endl;
-      }
-
-=======
         // If we only compute a selection of matches, we may have no match.
         return rangeSize ? EXIT_SUCCESS : EXIT_FAILURE;
       }
       std::cout << "There are " << sfm_data.GetViews().size() << " views and " << pairs.size() << " image pairs." << std::endl;
 
->>>>>>> 0a6fc0c8
       // Photometric matching of putative pairs
       collectionMatcher->Match(sfm_data, regions_provider, pairs, map_PutativesMatches);
       
       if( map_PutativesMatches.empty() )
       {
         std::cout << "No putative matches." << std::endl;
-<<<<<<< HEAD
-        // We may have no matches if we perform matches on a selection of images pairs.
-=======
         // If we only compute a selection of matches, we may have no match.
->>>>>>> 0a6fc0c8
         return rangeSize ? EXIT_SUCCESS : EXIT_FAILURE;
       }
       std::cout << "There are " << map_PutativesMatches.size() << " putative matches." << std::endl;
@@ -401,11 +375,7 @@
       //---------------------------------------
       if( !matchFilePerImage )
       {
-<<<<<<< HEAD
         ExportPairedIndMatchFile(map_PutativesMatches, std::string(sMatchesDirectory + "/" + sPutativeMatchesFilename));
-=======
-        ExportPairedIndMatchFile(map_PutativesMatches, std::string(sMatchesDirectory + "/" + sPutativeMatchesFilename).c_str());
->>>>>>> 0a6fc0c8
       }
       else
       {
