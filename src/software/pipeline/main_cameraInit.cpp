// This file is part of the AliceVision project.
// Copyright (c) 2015 AliceVision contributors.
// Copyright (c) 2012 openMVG contributors.
// This Source Code Form is subject to the terms of the Mozilla Public License,
// v. 2.0. If a copy of the MPL was not distributed with this file,
// You can obtain one at https://mozilla.org/MPL/2.0/.

#include <aliceVision/sfmData/SfMData.hpp>
#include <aliceVision/sfmDataIO/jsonIO.hpp>
#include <aliceVision/sfmDataIO/viewIO.hpp>
#include <aliceVision/sensorDB/parseDatabase.hpp>
#include <aliceVision/system/Logger.hpp>
#include <aliceVision/system/main.hpp>
#include <aliceVision/system/cmdline.hpp>
#include <aliceVision/image/io.cpp>

#include <boost/program_options.hpp>
#include <boost/filesystem.hpp>
#include <boost/algorithm/string.hpp>

#include <iostream>
#include <fstream>
#include <sstream>
#include <memory>
#include <string>
#include <vector>
#include <cstdlib>

// These constants define the current software version.
// They must be updated when the command line is changed.
#define ALICEVISION_SOFTWARE_VERSION_MAJOR 2
#define ALICEVISION_SOFTWARE_VERSION_MINOR 0

using namespace aliceVision;
using namespace aliceVision::sfmDataIO;

namespace po = boost::program_options;
namespace fs = boost::filesystem;

/**
 * @brief Check that Kmatrix is a string like "f;0;ppx;0;f;ppy;0;0;1"
 * @param[in] Kmatrix
 * @param[out] focal
 * @param[out] ppx
 * @param[out] ppy
 * @return true if the string is correct
 */
bool checkIntrinsicStringValidity(const std::string& Kmatrix,
                                  double& focal,
                                  double& ppx,
                                  double& ppy)
{
  std::vector<std::string> vec_str;
  boost::split(vec_str, Kmatrix, boost::is_any_of(";"));
  if (vec_str.size() != 9)
  {
    ALICEVISION_LOG_ERROR("In K matrix string, missing ';' character");
    return false;
  }

  // Check that all K matrix value are valid numbers
  for (size_t i = 0; i < vec_str.size(); ++i)
  {
    double readvalue = 0.0;
    std::stringstream ss;
    ss.str(vec_str[i]);
    if(!(ss >> readvalue))
    {
      ALICEVISION_LOG_ERROR("In K matrix string, used an invalid not a number character");
      return false;
    }
    if (i==0) focal = readvalue;
    if (i==2) ppx = readvalue;
    if (i==5) ppy = readvalue;
  }
  return true;
}

/**
 * @brief Recursively list all files from a folder with a specific extension
 * @param[in] folderOrFile A file or foder path
 * @param[in] extensions An extensions filter
 * @param[out] outFiles A list of output image paths
 * @return true if folderOrFile have been load successfully
 */
bool listFiles(const std::string& folderOrFile,
               const std::vector<std::string>& extensions,
               std::vector<std::string>& resources)
{
  if(fs::is_regular_file(folderOrFile))
  {
    std::string fileExtension = fs::extension(folderOrFile);
    std::transform(fileExtension.begin(), fileExtension.end(), fileExtension.begin(), ::tolower);
    for(const std::string& extension: extensions)
    {
      if(fileExtension == extension)
      {
        resources.push_back(folderOrFile);
        return true;
      }
    }
  }
  else if(fs::is_directory(folderOrFile))
  {
    // list all files of the folder
    std::vector<std::string> allFiles;

    fs::directory_iterator endItr;
    for(fs::directory_iterator itr(folderOrFile); itr != endItr; ++itr)
      allFiles.push_back(itr->path().string());

    bool hasFile = false;
    for(const std::string& filePath: allFiles)
    {
      if(listFiles(filePath, extensions, resources))
        hasFile = true;
    }
    return hasFile;
  }
  ALICEVISION_LOG_ERROR("'" << folderOrFile << "' is not a valid folder or file path.");
  return false;
}

enum class EGroupCameraFallback {
    GLOBAL,
    FOLDER,
    IMAGE
};

inline std::string EGroupCameraFallback_enumToString(EGroupCameraFallback strategy)
{
  switch(strategy)
  {
    case EGroupCameraFallback::GLOBAL:
      return "global";
    case EGroupCameraFallback::FOLDER:
      return "folder";
    case EGroupCameraFallback::IMAGE:
      return "image";
  }
  throw std::out_of_range("Invalid GroupCameraFallback type Enum: " + std::to_string(int(strategy)));
}

inline EGroupCameraFallback EGroupCameraFallback_stringToEnum(const std::string& strategy)
{
  if(strategy == "global")
    return EGroupCameraFallback::GLOBAL;
  if(strategy == "folder")
    return EGroupCameraFallback::FOLDER;
  if(strategy == "image")
    return EGroupCameraFallback::IMAGE;
  throw std::out_of_range("Invalid GroupCameraFallback type string " + strategy);
}

inline std::ostream& operator<<(std::ostream& os, EGroupCameraFallback s)
{
    return os << EGroupCameraFallback_enumToString(s);
}

inline std::istream& operator>>(std::istream& in, EGroupCameraFallback& s)
{
    std::string token;
    in >> token;
    s = EGroupCameraFallback_stringToEnum(token);
    return in;
}


/**
 * @brief Create the description of an input image dataset for AliceVision toolsuite
 * - Export a SfMData file with View & Intrinsic data
 */
int aliceVision_main(int argc, char **argv)
{
  // command-line parameters

  std::string verboseLevel = system::EVerboseLevel_enumToString(system::Logger::getDefaultVerboseLevel());
  std::string sfmFilePath;
  std::string imageFolder;
  std::string sensorDatabasePath;
  std::string outputFilePath;

  // user optional parameters

  std::string defaultIntrinsicKMatrix;
  std::string defaultCameraModelName;
  std::string allowedCameraModels = "pinhole,radial1,radial3,brown,fisheye4,fisheye1";

  double defaultFocalLengthPixel = -1.0;
  double defaultFieldOfView = -1.0;
  EGroupCameraFallback groupCameraFallback = EGroupCameraFallback::FOLDER;
  EViewIdMethod viewIdMethod = EViewIdMethod::METADATA;
  std::string viewIdRegex = ".*?(\d+)";

  bool allowSingleView = false;

  po::options_description allParams("AliceVision cameraInit");

  po::options_description requiredParams("Required parameters");
  requiredParams.add_options()
    ("input,i", po::value<std::string>(&sfmFilePath)->default_value(sfmFilePath),
      "A SfMData file (*.sfm) [if specified, --imageFolder cannot be used].")
    ("imageFolder", po::value<std::string>(&imageFolder)->default_value(imageFolder),
      "Input images folder [if specified, --input cannot be used].")
    ("sensorDatabase,s", po::value<std::string>(&sensorDatabasePath)->required(),
      "Camera sensor width database path.")
    ("output,o", po::value<std::string>(&outputFilePath)->default_value("cameraInit.sfm"),
      "Output file path for the new SfMData file");

  po::options_description optionalParams("Optional parameters");
  optionalParams.add_options()
    ("defaultFocalLengthPix", po::value<double>(&defaultFocalLengthPixel)->default_value(defaultFocalLengthPixel),
      "Focal length in pixels. (or '-1' to unset)")
    ("defaultFieldOfView", po::value<double>(&defaultFieldOfView)->default_value(defaultFieldOfView),
      "Empirical value for the field of view in degree. (or '-1' to unset)")
    ("defaultIntrinsic", po::value<std::string>(&defaultIntrinsicKMatrix)->default_value(defaultIntrinsicKMatrix),
      "Intrinsics Kmatrix \"f;0;ppx;0;f;ppy;0;0;1\".")
    ("defaultCameraModel", po::value<std::string>(&defaultCameraModelName)->default_value(defaultCameraModelName),
<<<<<<< HEAD
      "Camera model type (pinhole, radial1, radial3, brown, fisheye4, fisheye1, equidistant_r3).")
=======
      "Default camera model type (pinhole, radial1, radial3, brown, fisheye4, fisheye1).")
    ("allowedCameraModels", po::value<std::string>(&allowedCameraModels)->default_value(allowedCameraModels),
      "Permitted model type (pinhole, radial1, radial3, brown, fisheye4, fisheye1).")
>>>>>>> 2930f5b7
    ("groupCameraFallback", po::value<EGroupCameraFallback>(&groupCameraFallback)->default_value(groupCameraFallback),
      std::string("When there is no serial number in the image metadata, we cannot know if the images come from the same camera. "
      "This is problematic for grouping images sharing the same internal camera settings and we have to decide on a fallback strategy:\n"
      " * " + EGroupCameraFallback_enumToString(EGroupCameraFallback::GLOBAL) + ": all images may come from a single device (make/model/focal will still be a differentiator).\n"
      " * " + EGroupCameraFallback_enumToString(EGroupCameraFallback::FOLDER) + ": different folders will be considered as different devices\n"
      " * " + EGroupCameraFallback_enumToString(EGroupCameraFallback::IMAGE) + ": consider that each image has different internal camera parameters").c_str())
    ("viewIdMethod", po::value<EViewIdMethod>(&viewIdMethod)->default_value(viewIdMethod),
      std::string("Allows to choose the way the viewID is generated:\n"
      " * " + EViewIdMethod_enumToString(EViewIdMethod::METADATA) + ": Generate viewId from image metadata.\n"
      " * " + EViewIdMethod_enumToString(EViewIdMethod::FILENAME) + ": Generate viewId from file names using regex.") .c_str())
    ("viewIdRegex", po::value<std::string>(&viewIdRegex)->default_value(viewIdRegex),
      "Regex used to catch number used as viewId in filename.")
    ("allowSingleView", po::value<bool>(&allowSingleView)->default_value(allowSingleView),
      "Allow the program to process a single view.\n"
      "Warning: if a single view is process, the output file can't be use in many other programs.");

  po::options_description logParams("Log parameters");
  logParams.add_options()
    ("verboseLevel,v", po::value<std::string>(&verboseLevel)->default_value(verboseLevel),
      "verbosity level (fatal, error, warning, info, debug, trace).");

  allParams.add(requiredParams).add(optionalParams).add(logParams);

  po::variables_map vm;
  try
  {
    po::store(po::parse_command_line(argc, argv, allParams), vm);

    if(vm.count("help") || (argc == 1))
    {
      ALICEVISION_COUT(allParams);
      return EXIT_SUCCESS;
    }
    po::notify(vm);
  }
  catch(boost::program_options::required_option& e)
  {
    ALICEVISION_CERR("ERROR: " << e.what());
    ALICEVISION_COUT("Usage:\n\n" << allParams);
    return EXIT_FAILURE;
  }
  catch(boost::program_options::error& e)
  {
    ALICEVISION_CERR("ERROR: " << e.what());
    ALICEVISION_COUT("Usage:\n\n" << allParams);
    return EXIT_FAILURE;
  }

  ALICEVISION_COUT("Program called with the following parameters:");
  ALICEVISION_COUT(vm);

  // set verbose level
  system::Logger::get()->setLogLevel(verboseLevel);

  // set user camera model
<<<<<<< HEAD
  camera::EINTRINSIC defaultCameraModel = camera::EINTRINSIC::CAMERA_END;
=======
  camera::EINTRINSIC defaultCameraModel = camera::EINTRINSIC::UNKNOWN;
>>>>>>> 2930f5b7
  if(!defaultCameraModelName.empty())
      defaultCameraModel = camera::EINTRINSIC_stringToEnum(defaultCameraModelName);

  // check user choose at least one input option
  if(imageFolder.empty() && sfmFilePath.empty())
  {
    ALICEVISION_LOG_ERROR("Program need -i or --imageFolder option" << std::endl << "No input images.");
    return EXIT_FAILURE;
  }

  // check user don't choose both input options
  if(!imageFolder.empty() && !sfmFilePath.empty())
  {
    ALICEVISION_LOG_ERROR("Cannot combine -i and --imageFolder options");
    return EXIT_FAILURE;
  }

  // check input folder
  if(!imageFolder.empty() && !fs::exists(imageFolder) && !fs::is_directory(imageFolder))
  {
    ALICEVISION_LOG_ERROR("The input folder doesn't exist");
    return EXIT_FAILURE;
  }

  // check sfm file
  if(!sfmFilePath.empty() && !fs::exists(sfmFilePath) && !fs::is_regular_file(sfmFilePath))
  {
    ALICEVISION_LOG_ERROR("The input sfm file doesn't exist");
    return EXIT_FAILURE;
  }

  // check output  string
  if(outputFilePath.empty())
  {
    ALICEVISION_LOG_ERROR("Invalid output");
    return EXIT_FAILURE;
  }

  // ensure output folder exists
  {
    const std::string outputFolderPart = fs::path(outputFilePath).parent_path().string();

    if(!outputFolderPart.empty() && !fs::exists(outputFolderPart))
    {
      if(!fs::create_directory(outputFolderPart))
      {
        ALICEVISION_LOG_ERROR("Cannot create output folder");
        return EXIT_FAILURE;
      }
    }
  }

  // check user don't combine intrinsic options
  if(!defaultIntrinsicKMatrix.empty() && defaultFocalLengthPixel > 0)
  {
    ALICEVISION_LOG_ERROR("Cannot combine --defaultIntrinsic --defaultFocalLengthPix options");
    return EXIT_FAILURE;
  }

  if(!defaultIntrinsicKMatrix.empty() && defaultFieldOfView > 0)
  {
    ALICEVISION_LOG_ERROR("Cannot combine --defaultIntrinsic --defaultFieldOfView options");
    return EXIT_FAILURE;
  }

  if(defaultFocalLengthPixel > 0 && defaultFieldOfView > 0)
  {
    ALICEVISION_LOG_ERROR("Cannot combine --defaultFocalLengthPix --defaultFieldOfView options");
    return EXIT_FAILURE;
  }

  // read K matrix if valid
  double defaultPPx = -1.0;
  double defaultPPy = -1.0;

  if(!defaultIntrinsicKMatrix.empty() && !checkIntrinsicStringValidity(defaultIntrinsicKMatrix, defaultFocalLengthPixel, defaultPPx, defaultPPy))
  {
    ALICEVISION_LOG_ERROR("--defaultIntrinsic Invalid K matrix input");
    return EXIT_FAILURE;
  }

  // check sensor database
  std::vector<sensorDB::Datasheet> sensorDatabase;
  if(!sensorDatabasePath.empty())
  {
    if(!sensorDB::parseDatabase(sensorDatabasePath, sensorDatabase))
    {
      ALICEVISION_LOG_ERROR("Invalid input database '" << sensorDatabasePath << "', please specify a valid file.");
      return EXIT_FAILURE;
    }
  }

  // use current time as seed for random generator for intrinsic Id without metadata
  std::srand(std::time(0));

  std::vector<std::string> noMetadataImagePaths; // imagePaths
  std::map<std::string, std::pair<double, double>> intrinsicsSetFromFocal35mm; // key imagePath value (sensor width, focal length)
  std::vector<std::string> missingDeviceUID;
  std::map<std::pair<std::string, std::string>, std::string> unknownSensors; // key (make,model), value (first imagePath)
  std::map<std::pair<std::string, std::string>, std::pair<std::string, aliceVision::sensorDB::Datasheet>> unsureSensors; // key (make,model), value (first imagePath,datasheet)
  std::map<IndexT, std::map<int, std::size_t>> detectedRigs; // key rigId, value (subPoseId, nbPose)

  sfmData::SfMData sfmData;

  // number of views with an initialized intrinsic
  std::size_t completeViewCount = 0;

  // load known informations
  if(imageFolder.empty())
  {
    // fill SfMData from the JSON file
<<<<<<< HEAD
    sfmDataIO::loadJSON(sfmData, sfmFilePath, sfmDataIO::ESfMData(sfmDataIO::VIEWS | sfmDataIO::INTRINSICS | sfmDataIO::EXTRINSICS), true);
=======
    loadJSON(sfmData, sfmFilePath, ESfMData(VIEWS|INTRINSICS|EXTRINSICS), true, viewIdMethod, viewIdRegex);
>>>>>>> 2930f5b7
  }
  else
  {
    // fill SfMData with the images in the input folder
    sfmData::Views& views = sfmData.getViews();
    std::vector<std::string> imagePaths;

    if(listFiles(imageFolder, image::getSupportedExtensions(), imagePaths))
    {
      std::vector<sfmData::View> incompleteViews(imagePaths.size());

      #pragma omp parallel for
      for(int i = 0; i < incompleteViews.size(); ++i)
      {
        sfmData::View& view = incompleteViews.at(i);
        view.setImagePath(imagePaths.at(i));
        updateIncompleteView(view, viewIdMethod, viewIdRegex);
      }

      for(const auto& view : incompleteViews)
        views.emplace(view.getViewId(), std::make_shared<sfmData::View>(view));
    }
    else {
      return EXIT_FAILURE;
    }
  }

  if(sfmData.getViews().empty())
  {
    ALICEVISION_LOG_ERROR("Can't find views in input.");
    return EXIT_FAILURE;
  }

  // create missing intrinsics
  auto viewPairItBegin = sfmData.getViews().begin();

  #pragma omp parallel for
  for(int i = 0; i < sfmData.getViews().size(); ++i)
  {
    sfmData::View& view = *(std::next(viewPairItBegin,i)->second);

    // try to detect rig structure in the input folder
    const fs::path parentPath = fs::path(view.getImagePath()).parent_path();
    if(parentPath.parent_path().stem() == "rig")
    {
      try
      {
        const int frameId = std::stoi(fs::path(view.getImagePath()).stem().string());
        const int subPoseId = std::stoi(parentPath.stem().string());
        std::hash<std::string> hash; // TODO use boost::hash_combine
        view.setRigAndSubPoseId(hash(parentPath.parent_path().string()), subPoseId);
        view.setFrameId(static_cast<IndexT>(frameId));

        #pragma omp critical
        detectedRigs[view.getRigId()][view.getSubPoseId()]++;
      }
      catch(std::exception& e)
      {
        ALICEVISION_LOG_WARNING("Invalid rig structure for view: " << view.getImagePath() << std::endl << "Used as single image.");
      }
    }

    IndexT intrinsicId = view.getIntrinsicId();
    double sensorWidth = -1;
    enum class ESensorWidthSource {
        FROM_DB,
        FROM_METADATA_ESTIMATION,
        UNKNOWN
    } sensorWidthSource = ESensorWidthSource::UNKNOWN;

    double focalLengthmm = view.getMetadataFocalLength();
    const std::string& make = view.getMetadataMake();
    const std::string& model = view.getMetadataModel();
    const bool hasCameraMetadata = (!make.empty() || !model.empty());
    const bool hasFocalIn35mmMetadata = view.hasDigitMetadata({"Exif:FocalLengthIn35mmFilm", "FocalLengthIn35mmFilm"});
    const double focalIn35mm = hasFocalIn35mmMetadata ? view.getDoubleMetadata({"Exif:FocalLengthIn35mmFilm", "FocalLengthIn35mmFilm"}) : -1.0;
    const double imageRatio = static_cast<double>(view.getWidth()) / static_cast<double>(view.getHeight());
    const double diag24x36 = std::sqrt(36.0 * 36.0 + 24.0 * 24.0);
    camera::EIntrinsicInitMode intrinsicInitMode = camera::EIntrinsicInitMode::UNKNOWN;

    // check if the view intrinsic is already defined
    if(intrinsicId != UndefinedIndexT)
    {
      camera::IntrinsicBase* intrinsicBase = sfmData.getIntrinsicPtr(view.getIntrinsicId());
      camera::Pinhole* intrinsic = dynamic_cast<camera::Pinhole*>(intrinsicBase);
      if(intrinsic != nullptr)
      {
        if(intrinsic->getFocalLengthPix() > 0)
        {
          // the view intrinsic is initialized
          #pragma omp atomic
          ++completeViewCount;

          // don't need to build a new intrinsic
          continue;
        }
      }
    }

    // try to find in the sensor width in the database
    if(hasCameraMetadata)
    {
      sensorDB::Datasheet datasheet;
      if(sensorDB::getInfo(make, model, sensorDatabase, datasheet))
      {
        // sensor is in the database
        ALICEVISION_LOG_TRACE("Sensor width found in database: " << std::endl
                              << "\t- brand: " << make << std::endl
                              << "\t- model: " << model << std::endl
                              << "\t- sensor width: " << datasheet._sensorSize << " mm");

        if(datasheet._model != model) {
          // the camera model in database is slightly different
          unsureSensors.emplace(std::make_pair(make, model), std::make_pair(view.getImagePath(), datasheet)); // will throw a warning message
        }

        sensorWidth = datasheet._sensorSize;
        sensorWidthSource = ESensorWidthSource::FROM_DB;

        if(focalLengthmm > 0.0) {
          intrinsicInitMode = camera::EIntrinsicInitMode::ESTIMATED;
        }
      }
    }

    // try to find / compute with 'FocalLengthIn35mmFilm' metadata
    if (hasFocalIn35mmMetadata)
    {
      if (sensorWidth == -1.0)
      {
        const double invRatio = 1.0 / imageRatio;

        if (focalLengthmm > 0.0)
        {
          // no sensorWidth but valid focalLength and valid focalLengthIn35mm, so deduce sensorWith approximation
          const double sensorDiag = (focalLengthmm * diag24x36) / focalIn35mm; // 43.3 is the diagonal of 35mm film
          sensorWidth = sensorDiag * std::sqrt(1.0 / (1.0 + invRatio * invRatio));
          sensorWidthSource = ESensorWidthSource::FROM_METADATA_ESTIMATION;
        }
        else
        {
          // no sensorWidth and no focalLength but valid focalLengthIn35mm, so consider sensorWith as 35mm
          sensorWidth = diag24x36 * std::sqrt(1.0 / (1.0 + invRatio * invRatio));
          focalLengthmm = sensorWidth * (focalIn35mm ) / 36.0;
          sensorWidthSource = ESensorWidthSource::UNKNOWN;
        }

        intrinsicsSetFromFocal35mm.emplace(view.getImagePath(), std::make_pair(sensorWidth, focalLengthmm));
        intrinsicInitMode = camera::EIntrinsicInitMode::ESTIMATED;
      }
      else if(sensorWidth > 0 && focalLengthmm <= 0)
      {
        // valid sensorWidth and valid focalLengthIn35mm but no focalLength, so convert focalLengthIn35mm to the actual width of the sensor
        const double sensorDiag = std::sqrt(std::pow(sensorWidth, 2) +  std::pow(sensorWidth / imageRatio,2));
        focalLengthmm = (sensorDiag * focalIn35mm) / diag24x36;

        intrinsicsSetFromFocal35mm.emplace(view.getImagePath(), std::make_pair(sensorWidth, focalLengthmm));
        intrinsicInitMode = camera::EIntrinsicInitMode::ESTIMATED;
      }
    }

    // error handling
    if(sensorWidth == -1.0)
    {
  #pragma omp critical
      if(hasCameraMetadata)
      {
        // sensor is not in the database
        unknownSensors.emplace(std::make_pair(make, model), view.getImagePath()); // will throw a warning at the end
      }
      else
      {
        // no metadata 'Make' and 'Model' can't find sensor width
        noMetadataImagePaths.emplace_back(view.getImagePath()); // will throw a warning message at the end
      }
    }
    else
    {
      // we have a valid sensorWidth information, so se store it into the metadata (where it would have been nice to have it in the first place)
      if(sensorWidthSource == ESensorWidthSource::FROM_DB) {
        view.addMetadata("AliceVision:SensorWidth", std::to_string(sensorWidth));
      }
      else if(sensorWidthSource == ESensorWidthSource::FROM_METADATA_ESTIMATION) {
        view.addMetadata("AliceVision:SensorWidthEstimation", std::to_string(sensorWidth));
      }
    }

    // build intrinsic
<<<<<<< HEAD
    std::shared_ptr<camera::IntrinsicBase> intrinsicBase = sfmDataIO::getViewIntrinsic(view, focalLengthmm, sensorWidth, defaultFocalLengthPixel, defaultFieldOfView, defaultCameraModel, defaultPPx, defaultPPy);
    std::shared_ptr<camera::IntrinsicsScaleOffset> intrinsic = std::dynamic_pointer_cast<camera::IntrinsicsScaleOffset>(intrinsicBase);
=======
    std::shared_ptr<camera::IntrinsicBase> intrinsicBase = getViewIntrinsic(
        view, focalLengthmm, sensorWidth, defaultFocalLengthPixel, defaultFieldOfView, defaultCameraModel,
        camera::EINTRINSIC_parseStringToBitmask(allowedCameraModels), defaultPPx, defaultPPy);
    camera::Pinhole* intrinsic = dynamic_cast<camera::Pinhole*>(intrinsicBase.get());
>>>>>>> 2930f5b7

    // set initialization mode
    intrinsic->setInitializationMode(intrinsicInitMode);

    // Set sensor size
    if (imageRatio > 1.0) {
      intrinsicBase->setSensorWidth(sensorWidth);
      intrinsicBase->setSensorHeight(sensorWidth / imageRatio);
    }
    else {
      intrinsicBase->setSensorWidth(sensorWidth);
      intrinsicBase->setSensorHeight(sensorWidth * imageRatio);
    }

    if(intrinsic && intrinsic->isValid())
    {
      // the view intrinsic is initialized
      #pragma omp atomic
      ++completeViewCount;
    }

    // Create serial number if not already filled
    if(intrinsic->serialNumber().empty())
    {
      // Create custom serial number
      const std::string& bodySerialNumber = view.getMetadataBodySerialNumber();
      const std::string& lensSerialNumber = view.getMetadataLensSerialNumber();

      if(!bodySerialNumber.empty() || !lensSerialNumber.empty())
      {
        // We can identify the device based on a unique ID.
        intrinsic->setSerialNumber(bodySerialNumber + "_" + lensSerialNumber);
      }
      else
      {
        // We have no way to identify a camera device correctly.
#pragma omp critical
        {
          missingDeviceUID.emplace_back(view.getImagePath()); // will throw a warning message at the end
        }

        // To avoid stopping the process, we fallback to a solution selected by the user:
        if(groupCameraFallback == EGroupCameraFallback::FOLDER)
        {
          // when we don't have a serial number, the folder will become part of the device ID.
          // This means that 2 images in different folder will NOT share intrinsics.
          intrinsic->setSerialNumber(fs::path(view.getImagePath()).parent_path().string());
        }
        else if(groupCameraFallback == EGroupCameraFallback::IMAGE)
        {
          // if no serial number, each view will get its own camera intrinsic parameters.
          intrinsic->setSerialNumber(view.getImagePath());
        }
        else if(groupCameraFallback == EGroupCameraFallback::GLOBAL)
        {
          // if no serial number, images with the same make/model/focal or no make/model/focal
          // will be considered as a single group of camera intrinsics.
        }

        if(!make.empty() || !model.empty())
        {
          // We have no correct way to identify a camera device, we fallback on the camera make/model.
          // If you use multiple identical devices, they will be fused together incorrectly.
          intrinsic->setSerialNumber(intrinsic->serialNumber() + "_" + make + "_" + model);
        }

        if(view.isPartOfRig())
        {
          // when we have no unique camera identifier, so for rig images, we ensure that each camera of the rig have different serial numbers.
          intrinsic->setSerialNumber(intrinsic->serialNumber() + "_rig_" + std::to_string(view.getRigId()) + "_" + std::to_string(view.getSubPoseId()));
        }
      }

      // If we have not managed to initialize the focal length, we need to use the focalLength in mm
      if(intrinsic->getScale()(0) <= 0 && focalLengthmm > 0)
      {
        intrinsic->setSerialNumber(intrinsic->serialNumber() + "_FocalLengthMM_" + std::to_string(focalLengthmm));
      }
    }
    
    // create intrinsic id
    // group camera that share common properties (leads to more faster & stable BA).
    if(intrinsicId == UndefinedIndexT)
    {
      intrinsicId = intrinsic->hashValue();
    }

    #pragma omp critical
    {
      view.setIntrinsicId(intrinsicId);
      sfmData.getIntrinsics().emplace(intrinsicId, intrinsicBase);
    }
  }

  // create detected rigs structures
  if(!detectedRigs.empty())
  {
    for(const auto& subPosesPerRigId : detectedRigs)
    {
      const IndexT rigId = subPosesPerRigId.first;
      const std::size_t nbSubPose = subPosesPerRigId.second.size();
      const std::size_t nbPoses = subPosesPerRigId.second.begin()->second;

      for(const auto& nbPosePerSubPoseId : subPosesPerRigId.second)
      {
        // check subPoseId
        if((nbPosePerSubPoseId.first >= nbSubPose) || (nbPosePerSubPoseId.first < 0))
        {
          ALICEVISION_LOG_ERROR("Wrong subPoseId in detected rig structure.");
          return EXIT_FAILURE;
        }

        // check nbPoses
        if(nbPosePerSubPoseId.second != nbPoses)
        {
          ALICEVISION_LOG_ERROR("Wrong number of poses per subPose in detected rig structure (" << nbPosePerSubPoseId.second << " != " << nbPoses << ").");
          return EXIT_FAILURE;
        }
      }

      sfmData.getRigs().emplace(rigId, sfmData::Rig(nbSubPose));
    }
  }

  if(!noMetadataImagePaths.empty())
  {
    std::stringstream ss;
    ss << "No metadata in image(s):\n";
    for(const auto& imagePath : noMetadataImagePaths)
      ss << "\t- '" << imagePath << "'\n";
    ALICEVISION_LOG_DEBUG(ss.str());
  }

  if(!missingDeviceUID.empty())
  {
      ALICEVISION_LOG_WARNING(
                  "Some image(s) have no serial number to identify the camera/lens device.\n"
                  "This makes it impossible to correctly group the images by device if you have used multiple identical (same model) camera devices.\n"
                  "The reconstruction will assume that only one device has been used, "
                  "so if 2 images share the same focal length approximation they will share the same internal camera parameters.\n"
                  << missingDeviceUID.size() << " image(s) are concerned.");
      ALICEVISION_LOG_DEBUG("The following images are concerned:\n");
      ALICEVISION_LOG_DEBUG(boost::algorithm::join(missingDeviceUID, "\n"));
  }

  if(!unsureSensors.empty())
  {
    ALICEVISION_LOG_WARNING("The camera found in the database is slightly different for image(s):");
    for(const auto& unsureSensor : unsureSensors)
      ALICEVISION_LOG_WARNING("image: '" << fs::path(unsureSensor.second.first).filename().string() << "'" << std::endl
                        << "\t- image camera brand: " << unsureSensor.first.first <<  std::endl
                        << "\t- image camera model: " << unsureSensor.first.second <<  std::endl
                        << "\t- database camera brand: " << unsureSensor.second.second._brand <<  std::endl
                        << "\t- database camera model: " << unsureSensor.second.second._model << std::endl
                        << "\t- database camera sensor size: " << unsureSensor.second.second._sensorSize << " mm");
    ALICEVISION_LOG_WARNING("Please check and correct camera model(s) name in the database." << std::endl);
  }

  if(!unknownSensors.empty())
  {
    std::stringstream ss;
    ss << "Sensor width doesn't exist in the database for image(s):\n";
    for(const auto& unknownSensor : unknownSensors)
    {
      ss << "\t- camera brand: " << unknownSensor.first.first << "\n"
         << "\t- camera model: " << unknownSensor.first.second << "\n"
         << "\t   - image: " << fs::path(unknownSensor.second).filename().string() << "\n";
    }
    ss << "Please add camera model(s) and sensor width(s) in the database.";

    ALICEVISION_LOG_WARNING(ss.str());
  }

  if(!intrinsicsSetFromFocal35mm.empty())
  {
    std::stringstream ss;
    ss << "Intrinsic(s) initialized from 'FocalLengthIn35mmFilm' exif metadata in image(s):\n";
    for(const auto& intrinsicSetFromFocal35mm : intrinsicsSetFromFocal35mm)
    {
      ss << "\t- image: " << fs::path(intrinsicSetFromFocal35mm.first).filename().string() << "\n"
         << "\t   - sensor width: " << intrinsicSetFromFocal35mm.second.first  << "\n"
         << "\t   - focal length: " << intrinsicSetFromFocal35mm.second.second << "\n";
    }
    ALICEVISION_LOG_DEBUG(ss.str());
  }

  if(completeViewCount < 1 || (completeViewCount < 2 && !allowSingleView))
  {
    ALICEVISION_LOG_ERROR("At least " << std::string(allowSingleView ? "one image" : "two images") << " should have an initialized intrinsic." << std::endl
                          << "Check your input images metadata (brand, model, focal length, ...), more should be set and correct." << std::endl);
    return EXIT_FAILURE;
  }
  
  // store SfMData views & intrinsic data
<<<<<<< HEAD
  if(!sfmDataIO::Save(sfmData, outputFilePath, sfmDataIO::ESfMData(sfmDataIO::VIEWS | sfmDataIO::INTRINSICS | sfmDataIO::EXTRINSICS)))
=======
  if(!Save(sfmData, outputFilePath, ESfMData(VIEWS|INTRINSICS|EXTRINSICS)))
>>>>>>> 2930f5b7
  {
    return EXIT_FAILURE;
  }

  // print report
  ALICEVISION_LOG_INFO("CameraInit report:"
                   << "\n\t- # views listed: " << sfmData.getViews().size()
                   << "\n\t   - # views with an initialized intrinsic listed: " << completeViewCount
                   << "\n\t   - # views without metadata (with a default intrinsic): " <<  noMetadataImagePaths.size()
                   << "\n\t- # intrinsics listed: " << sfmData.getIntrinsics().size());

  return EXIT_SUCCESS;
}<|MERGE_RESOLUTION|>--- conflicted
+++ resolved
@@ -216,13 +216,9 @@
     ("defaultIntrinsic", po::value<std::string>(&defaultIntrinsicKMatrix)->default_value(defaultIntrinsicKMatrix),
       "Intrinsics Kmatrix \"f;0;ppx;0;f;ppy;0;0;1\".")
     ("defaultCameraModel", po::value<std::string>(&defaultCameraModelName)->default_value(defaultCameraModelName),
-<<<<<<< HEAD
-      "Camera model type (pinhole, radial1, radial3, brown, fisheye4, fisheye1, equidistant_r3).")
-=======
       "Default camera model type (pinhole, radial1, radial3, brown, fisheye4, fisheye1).")
     ("allowedCameraModels", po::value<std::string>(&allowedCameraModels)->default_value(allowedCameraModels),
       "Permitted model type (pinhole, radial1, radial3, brown, fisheye4, fisheye1).")
->>>>>>> 2930f5b7
     ("groupCameraFallback", po::value<EGroupCameraFallback>(&groupCameraFallback)->default_value(groupCameraFallback),
       std::string("When there is no serial number in the image metadata, we cannot know if the images come from the same camera. "
       "This is problematic for grouping images sharing the same internal camera settings and we have to decide on a fallback strategy:\n"
@@ -278,11 +274,7 @@
   system::Logger::get()->setLogLevel(verboseLevel);
 
   // set user camera model
-<<<<<<< HEAD
-  camera::EINTRINSIC defaultCameraModel = camera::EINTRINSIC::CAMERA_END;
-=======
   camera::EINTRINSIC defaultCameraModel = camera::EINTRINSIC::UNKNOWN;
->>>>>>> 2930f5b7
   if(!defaultCameraModelName.empty())
       defaultCameraModel = camera::EINTRINSIC_stringToEnum(defaultCameraModelName);
 
@@ -394,11 +386,7 @@
   if(imageFolder.empty())
   {
     // fill SfMData from the JSON file
-<<<<<<< HEAD
-    sfmDataIO::loadJSON(sfmData, sfmFilePath, sfmDataIO::ESfMData(sfmDataIO::VIEWS | sfmDataIO::INTRINSICS | sfmDataIO::EXTRINSICS), true);
-=======
     loadJSON(sfmData, sfmFilePath, ESfMData(VIEWS|INTRINSICS|EXTRINSICS), true, viewIdMethod, viewIdRegex);
->>>>>>> 2930f5b7
   }
   else
   {
@@ -587,15 +575,10 @@
     }
 
     // build intrinsic
-<<<<<<< HEAD
-    std::shared_ptr<camera::IntrinsicBase> intrinsicBase = sfmDataIO::getViewIntrinsic(view, focalLengthmm, sensorWidth, defaultFocalLengthPixel, defaultFieldOfView, defaultCameraModel, defaultPPx, defaultPPy);
-    std::shared_ptr<camera::IntrinsicsScaleOffset> intrinsic = std::dynamic_pointer_cast<camera::IntrinsicsScaleOffset>(intrinsicBase);
-=======
     std::shared_ptr<camera::IntrinsicBase> intrinsicBase = getViewIntrinsic(
         view, focalLengthmm, sensorWidth, defaultFocalLengthPixel, defaultFieldOfView, defaultCameraModel,
         camera::EINTRINSIC_parseStringToBitmask(allowedCameraModels), defaultPPx, defaultPPy);
-    camera::Pinhole* intrinsic = dynamic_cast<camera::Pinhole*>(intrinsicBase.get());
->>>>>>> 2930f5b7
+    std::shared_ptr<camera::IntrinsicsScaleOffset> intrinsic = std::dynamic_pointer_cast<camera::IntrinsicsScaleOffset>(intrinsicBase);
 
     // set initialization mode
     intrinsic->setInitializationMode(intrinsicInitMode);
@@ -790,11 +773,7 @@
   }
   
   // store SfMData views & intrinsic data
-<<<<<<< HEAD
-  if(!sfmDataIO::Save(sfmData, outputFilePath, sfmDataIO::ESfMData(sfmDataIO::VIEWS | sfmDataIO::INTRINSICS | sfmDataIO::EXTRINSICS)))
-=======
   if(!Save(sfmData, outputFilePath, ESfMData(VIEWS|INTRINSICS|EXTRINSICS)))
->>>>>>> 2930f5b7
   {
     return EXIT_FAILURE;
   }
