// This file is part of the AliceVision project.
// Copyright (c) 2017 AliceVision contributors.
// This Source Code Form is subject to the terms of the Mozilla Public License,
// v. 2.0. If a copy of the MPL was not distributed with this file,
// You can obtain one at https://mozilla.org/MPL/2.0/.

#include "SemiGlobalMatchingRc.hpp"
#include "volumeIO.hpp"

#include <aliceVision/system/Logger.hpp>
#include <aliceVision/gpu/gpu.hpp>

#include <aliceVision/depthMap/cuda/planeSweeping/device_utils.h>
#include <aliceVision/depthMap/SemiGlobalMatchingRcTc.hpp>
#include <aliceVision/mvsData/OrientedPoint.hpp>
#include <aliceVision/mvsData/Point3d.hpp>
#include <aliceVision/sfmData/SfMData.hpp>
#include <aliceVision/mvsUtils/common.hpp>
#include <aliceVision/mvsUtils/fileIO.hpp>
#include <aliceVision/mvsData/imageIO.hpp>
#include <aliceVision/alicevision_omp.hpp>

#include <boost/filesystem.hpp>

#include <iostream>
#include <sstream>

namespace aliceVision {
namespace depthMap {

namespace bfs = boost::filesystem;

SemiGlobalMatchingRc::SemiGlobalMatchingRc(int rc, int scale, int step, SemiGlobalMatchingParams& sp)
    : _rc(rc)
    , _scale(scale)
    , _step(step)
    , _sp(sp)
    , _sgmDepthSimMap(rc, sp.mp, scale, step)
{
    const int nbNearestCams = _sp.mp.userParams.get<int>("semiGlobalMatching.maxTCams", 10);
    _width  = _sp.mp.getWidth(rc)  / (scale * step);
    _height = _sp.mp.getHeight(rc) / (scale * step);
    _sgmTCams  = _sp.mp.findNearestCamsFromLandmarks(rc, nbNearestCams);
    _sgmWsh = _sp.mp.userParams.get<int>("semiGlobalMatching.wsh", _sgmWsh);
    _sgmGammaC = static_cast<float>(_sp.mp.userParams.get<double>("semiGlobalMatching.gammaC", _sgmGammaC));
    _sgmGammaP = static_cast<float>(_sp.mp.userParams.get<double>("semiGlobalMatching.gammaP", _sgmGammaP));
    _filteringAxes = _sp.mp.userParams.get<std::string>("semiGlobalMatching.filteringAxes", _filteringAxes);

    _depthsTcamsLimits.clear();

    computeDepthsAndResetTCams();
}

SemiGlobalMatchingRc::~SemiGlobalMatchingRc()
{
}

bool SemiGlobalMatchingRc::selectBestDepthsRange(int nDepthsThr, StaticVector<float>* rcSeedsDistsAsc)
{
    if(_depths.size() <= nDepthsThr)
        return true;

    StaticVector<int> votes;
    votes.reserve(_depths.size() - nDepthsThr);
    for(int i = 0; i < _depths.size() - nDepthsThr; i++)
    {
        const float d1 = _depths[i];
        const float d2 = _depths[i + nDepthsThr - 1];

        int id1 = rcSeedsDistsAsc->indexOfNearestSorted(d1);
        int id2 = rcSeedsDistsAsc->indexOfNearestSorted(d2);

        if(d1 < (*rcSeedsDistsAsc)[0])
            id1 = 0;

        if(d2 > (*rcSeedsDistsAsc)[rcSeedsDistsAsc->size() - 1])
            id2 = rcSeedsDistsAsc->size() - 1;

        if((id1 > -1) && (id2 > -1))
            votes.push_back(abs(id2 - id1));
        else
            votes.push_back(0);
    }

    StaticVector<float> depthsNew;
    depthsNew.reserve(nDepthsThr);

    const int id1 = votes.maxValId();
    const int id2 = id1 + nDepthsThr - 1;

    for(int i = id1; i <= id2; i++)
        depthsNew.push_back(_depths[i]);

    std::swap(_depths, depthsNew);
    return true;
}

bool SemiGlobalMatchingRc::selectBestDepthsRange(int nDepthsThr, StaticVector<StaticVector<float>*>* alldepths)
{
    if(nDepthsThr <= 0 || _depths.size() <= nDepthsThr)
        return true;

    StaticVector<float> votes;
    votes.reserve(_depths.size() - nDepthsThr);

    for(int i = 0; i < _depths.size() - nDepthsThr; i++)
    {
        const float d1 = _depths[i];
        const float d2 = _depths[i + nDepthsThr - 1];
        float overlap = 0.0f;

        for(int c = 0; c < alldepths->size(); c++)
        {
            const StaticVector<float>* tcDepths = (*alldepths)[c];
            const float dd1 = std::max(d1, (*tcDepths)[0]);
            const float dd2 = std::min(d2, (*tcDepths)[tcDepths->size() - 1]);
            if(dd1 < dd2)
                overlap += dd2 - dd1;
        }
        votes.push_back(overlap);
    }

    StaticVector<float> depthsNew;
    depthsNew.reserve(nDepthsThr);

    const int id1 = votes.maxValId();
    const int id2 = id1 + nDepthsThr - 1;

    for(int i = id1; i <= id2; i++)
        depthsNew.push_back(_depths[i]);

    std::swap(_depths, depthsNew);
    return true;
}

void SemiGlobalMatchingRc::filterDepthsPerStepZ(int stepZ)
{
    if (stepZ <= 1)
        return;

    StaticVector<float> depthsNew;
    depthsNew.reserve(_depths.size() / stepZ);
    for (int i = 0; i < _depths.size(); i += stepZ)
    {
        depthsNew.push_back(_depths[i]);
    }
    std::swap(_depths, depthsNew);
}

float SemiGlobalMatchingRc::getMinTcStepAtDepth(float depth, float minDepth, float maxDepth,
                                     StaticVector<StaticVector<float>*>* alldepths)
{
    float minTcStep = maxDepth - minDepth;

    // for each tc camera
    for(int i = 0; i < alldepths->size(); i++)
    {
        // list of valid depths for the tc
        StaticVector<float>* tcDepths = (*alldepths)[i];

        // get the tc depth closest to the current depth
        const int id = tcDepths->indexOfNearestSorted(depth);

        // continue on no result or last element (we need id + 1)
        if(id < 0 || id >= tcDepths->size() - 1)
            continue;

        // consider the enclosing depth range
        const float did = (*tcDepths)[id];     // closest depth
        const float nid = (*tcDepths)[id + 1]; // next depth
        const float tcStep = fabs(did - nid);  // [closest; next] depths distance

        // keep this value if smallest step so far
        minTcStep = std::min(minTcStep, tcStep);
    }

    return minTcStep;
}

void SemiGlobalMatchingRc::computeDepths(float minDepth, float maxDepth, float scaleFactor, StaticVector<StaticVector<float>*>* alldepths)
{
    _depths.clear();

    {
        float depth = minDepth;
        while(depth < maxDepth)
        {
            _depths.push_back(depth);
            float step = getMinTcStepAtDepth(depth, minDepth, maxDepth, alldepths);
            depth += step * scaleFactor;
        }
    }
}

StaticVector<StaticVector<float>*>* SemiGlobalMatchingRc::computeAllDepthsAndResetTCams(float midDepth)
{
    StaticVector<int> tcamsNew;
    StaticVector<StaticVector<float>*>* alldepths = new StaticVector<StaticVector<float>*>();
    alldepths->reserve(_sgmTCams.size());

    for(int c = 0; c < _sgmTCams.size(); c++)
    {
        // depths of all meaningful points on the principal ray of the reference camera regarding the target camera tc
        StaticVector<float>* tcdepths = _sp.cps.getDepthsRcTc(_rc, _sgmTCams[c], _scale, midDepth, _sp.rcTcDepthsHalfLimit);
        if(sizeOfStaticVector<float>(tcdepths) < 50)
        {
            // fallback if we don't have enough valid samples over the epipolar line
            if(tcdepths != nullptr)
            {
                delete tcdepths;
                tcdepths = nullptr;
            }
            float avMinDist, avMidDist, avMaxDist;
            _sp.cps.getMinMaxdepths(_rc, _sgmTCams, avMinDist, avMidDist, avMaxDist);
            tcdepths = _sp.cps.getDepthsByPixelSize(_rc, avMinDist, avMidDist, avMaxDist, _scale, _sp.rcDepthsCompStep);

            if(sizeOfStaticVector<float>(tcdepths) < 50)
            {
                if(tcdepths != nullptr)
                {
                    delete tcdepths;
                    tcdepths = nullptr;
                }
            }
        }

        if(tcdepths != nullptr)
        {
            alldepths->push_back(tcdepths);
            tcamsNew.push_back(_sgmTCams[c]);
        }
    }

    _sgmTCams = tcamsNew;

    return alldepths;
}

void SemiGlobalMatchingRc::computeDepthsTcamsLimits(StaticVector<StaticVector<float>*>* alldepths)
{
    _depthsTcamsLimits.resize(_sgmTCams.size());

    for(int c = 0; c < _sgmTCams.size(); c++)
    {
        const float d1 = (*(*alldepths)[c])[0];
        const float d2 = (*(*alldepths)[c])[(*alldepths)[c]->size() - 1];

        int id1 = _depths.indexOfNearestSorted(d1);
        int id2 = _depths.indexOfNearestSorted(d2);

        if(id1 == -1)
            id1 = 0;

        if(id2 == -1)
            id2 = _depths.size() - 1;

        // clamp to keep only the closest depths if we have too much inputs (> maxDepthsToSweep)
        id2 = std::min(id1 + _sp.maxDepthsToSweep - 1, id2);
        _depthsTcamsLimits[c] = Pixel(id1, id2 - id1 + 1);
    }
}

void SemiGlobalMatchingRc::computeDepthsAndResetTCams()
{
    std::size_t nbObsDepths;
    float minObsDepth, maxObsDepth, midObsDepth;
    _sp.mp.getMinMaxMidNbDepth(_rc, minObsDepth, maxObsDepth, midObsDepth, nbObsDepths, _sp.seedsRangePercentile);

    StaticVector<StaticVector<float>*>* alldepths;

    // all depths from the principal ray provided by target cameras
    if(nbObsDepths < 20)
      alldepths = computeAllDepthsAndResetTCams(-1);
    else
      alldepths = computeAllDepthsAndResetTCams(midObsDepth);

    float minDepthAll = std::numeric_limits<float>::max();
    float maxDepthAll = 0.0f;
    for(int i = 0; i < alldepths->size(); i++)
    {
        for(int j = 0; j < (*alldepths)[i]->size(); j++)
        {
            float depth = (*(*alldepths)[i])[j];
            minDepthAll = std::min(minDepthAll, depth);
            maxDepthAll = std::max(maxDepthAll, depth);
        }
    }

    if(!_sp.useSeedsToCompDepthsToSweep || _sp.mp.getInputSfMData().getLandmarks().empty())
    {
        ALICEVISION_LOG_DEBUG("Select depth candidates without seeds.");
        computeDepths(minDepthAll, maxDepthAll, 1.0f, alldepths);
        if (_sp.maxDepthsToStore > 0 && _depths.size() > _sp.maxDepthsToStore)
        {
            const float scaleFactor = float(_depths.size()) / float(_sp.maxDepthsToStore);
            ALICEVISION_LOG_DEBUG("_depths.size(): " << _depths.size() << ", maxDepths: " << _sp.maxDepthsToStore);
            ALICEVISION_LOG_DEBUG("scaleFactor: " << scaleFactor);
            computeDepths(minDepthAll, maxDepthAll, scaleFactor, alldepths);
            ALICEVISION_LOG_DEBUG("_depths.size(): " << _depths.size());
        }
        if(_sp.saveDepthsToSweepToTxtForVis)
        {
            std::string fn = _sp.mp.getDepthMapsFolder() + std::to_string(_sp.mp.getViewId(_rc)) + "depthsAll.txt";
            FILE* f = fopen(fn.c_str(), "w");
            for(int j = 0; j < _depths.size(); j++)
            {
                float depth = _depths[j];
                fprintf(f, "%f\n", depth);
            }
            fclose(f);
        }
        filterDepthsPerStepZ(_sp.stepZ);
    }
    else
    {
        ALICEVISION_LOG_DEBUG("Select depth candidates from seeds.");
        float minDepth = minDepthAll;
        float maxDepth = maxDepthAll;

        // if we get enough information from seeds, adjust min/maxDepth
        if(nbObsDepths > 100)
        {
            minDepth = minObsDepth * (1.0f - _sp.seedsRangeInflate);
            maxDepth = maxObsDepth * (1.0f + _sp.seedsRangeInflate);

            if(maxDepthAll < minDepth || minDepthAll > maxDepth)
            {
                // no intersection between min/maxDepth and min/maxDepthAll
                // keep min/maxDepth value as is
            }
            else
            {
                // min/maxDepth intersection with min/maxDepthAll
                minDepth = std::max(minDepthAll, minDepth);
                maxDepth = std::min(maxDepthAll, maxDepth);
            }
        }

        // build the list of "best" depths for rc, from all tc cameras depths
        computeDepths(minDepth, maxDepth, 1.0f, alldepths);
        if (_sp.maxDepthsToStore > 0 && _depths.size() > _sp.maxDepthsToStore)
        {
            const float scaleFactor = float(_depths.size()) / float(_sp.maxDepthsToStore);
            ALICEVISION_LOG_DEBUG("_depths.size(): " << _depths.size() << ", maxDepths: " << _sp.maxDepthsToStore);
            ALICEVISION_LOG_DEBUG("scaleFactor: " << scaleFactor);
            computeDepths(minDepth, maxDepth, scaleFactor, alldepths);
            ALICEVISION_LOG_DEBUG("_depths.size(): " << _depths.size());
        }

        if(_sp.saveDepthsToSweepToTxtForVis)
        {
            std::string fn = _sp.mp.getDepthMapsFolder() + std::to_string(_sp.mp.getViewId(_rc)) + "depthsAll.txt";
            FILE* f = fopen(fn.c_str(), "w");
            for(int j = 0; j < _depths.size(); j++)
            {
                float depth = _depths[j];
                fprintf(f, "%f\n", depth);
            }
            fclose(f);
        }

        // filter out depths if computeDepths gave too many values
        filterDepthsPerStepZ(_sp.stepZ);
    }

    // fill depthsTcamsLimits member variable with index range of depths to sweep
    computeDepthsTcamsLimits(alldepths);

    if(_sp.saveDepthsToSweepToTxtForVis)
    {
        std::string fn = _sp.mp.getDepthMapsFolder() + std::to_string(_sp.mp.getViewId(_rc)) + "depthsTcamsLimits.txt";
        FILE* f = fopen(fn.c_str(), "w");
        for(int j = 0; j < _depthsTcamsLimits.size(); j++)
        {
            Pixel l = _depthsTcamsLimits[j];
            // fprintf(f,"%f %f\n",(*depths)[l.x],(*depths)[l.x+l.y-1]);
            fprintf(f, "%i %i\n", l.x, l.y);
        }
        fclose(f);
    }

    if(_sp.saveDepthsToSweepToTxtForVis)
    {
        std::string fn = _sp.mp.getDepthMapsFolder() + std::to_string(_sp.mp.getViewId(_rc)) + "depths.txt";
        FILE* f = fopen(fn.c_str(), "w");
        for(int j = 0; j < _depths.size(); j++)
        {
            float depth = _depths[j];
            fprintf(f, "%f\n", depth);
        }
        fclose(f);
    }

    if(_sp.saveDepthsToSweepToTxtForVis)
    {
        for(int i = 0; i < alldepths->size(); i++)
        {
            std::string fn = _sp.mp.getDepthMapsFolder() + std::to_string(_sp.mp.getViewId(_rc)) + "depths" + mvsUtils::num2str(i) + ".txt";
            FILE* f = fopen(fn.c_str(), "w");
            for(int j = 0; j < (*alldepths)[i]->size(); j++)
            {
                float depth = (*(*alldepths)[i])[j];
                fprintf(f, "%f\n", depth);
            }
            fclose(f);
        }
    }

    if(_sp.saveDepthsToSweepToTxtForVis)
    {
        OrientedPoint rcplane;
        rcplane.p = _sp.mp.CArr[_rc];
        rcplane.n = _sp.mp.iRArr[_rc] * Point3d(0.0, 0.0, 1.0);
        rcplane.n = rcplane.n.normalize();

        std::string fn = _sp.mp.getDepthMapsFolder() + std::to_string(_sp.mp.getViewId(_rc)) + "rcDepths.txt";
        FILE* f = fopen(fn.c_str(), "w");
        float depth = minDepthAll;
        while(depth < maxDepthAll)
        {
            fprintf(f, "%f\n", depth);
            Point3d p = rcplane.p + rcplane.n * depth;
            depth = depth + _sp.mp.getCamPixelSize(p, _rc);
        }
        fclose(f);
    }

    ALICEVISION_LOG_DEBUG("rc depths: " << _depths.size());

    deleteArrayOfArrays<float>(&alldepths);
}

bool SemiGlobalMatchingRc::sgmrc(bool checkIfExists)
{
    ALICEVISION_LOG_DEBUG("SGM (_rc: " << (_rc + 1) << " / " << _sp.mp.ncams << ")");

    if(_sgmTCams.size() == 0)
    {
      return false;
    }

    if((mvsUtils::FileExists(_sp.getSGM_idDepthMapFileName(_sp.mp.getViewId(_rc), _scale, _step))) && (checkIfExists))
    {
      ALICEVISION_LOG_INFO("Already computed: " + _sp.getSGM_idDepthMapFileName(_sp.mp.getViewId(_rc), _scale, _step));
      return false;
    }

    long tall = clock();

    const int volDimX = _width;
    const int volDimY = _height;
    const int volDimZ = _depths.size();

    _sp.cps.cameraToDevice( _rc, _sgmTCams );

    if(_sp.mp.verbose)
    {
        std::ostringstream ostr;
        ostr << "In " << __FUNCTION__ << std::endl
             << "    _rc camera " << _rc << " has depth " << _depths.size() << std::endl;
        for( int c = 0; c < _sgmTCams.size(); c++ )
            ostr << "    tc camera " << _sgmTCams[c]
                 << " uses " << _depthsTcamsLimits[c].y << " depths" << std::endl;

        ALICEVISION_LOG_DEBUG( ostr.str() );
    }

    /* request this device to allocate
     *   (max_img - 1) * X * Y * dims_at_a_time * sizeof(float)
     * of device memory.
     */
    if(_sp.mp.verbose)
    {
        int devid;
        cudaGetDevice( &devid );
        ALICEVISION_LOG_DEBUG( "Allocating " << volDimX << " x " << volDimY << " x " << volDimZ << " on device " << devid << ".");
    }

    CudaDeviceMemoryPitched<TSim, 3> volumeBestSim_d(CudaSize<3>(volDimX, volDimY, volDimZ));
    CudaDeviceMemoryPitched<TSim, 3> volumeSecBestSim_d(CudaSize<3>(volDimX, volDimY, volDimZ));

    SemiGlobalMatchingRcTc srt( _depths.getData(),
                                _depthsTcamsLimits.getData(),
                                _rc, _sgmTCams, _scale, _step, _sp );
    srt.computeDepthSimMapVolume(volumeBestSim_d, volumeSecBestSim_d, _sgmWsh, _sgmGammaC, _sgmGammaP);

    volumeBestSim_d.deallocate();

    if (_sp.exportIntermediateResults)
    {
        CudaHostMemoryHeap<TSim, 3> volumeSecBestSim_h(volumeSecBestSim_d.getSize());
        volumeSecBestSim_h.copyFrom(volumeSecBestSim_d);

        exportSimilarityVolume(volumeSecBestSim_h, _depths, _sp.mp, _rc, _scale, _step, _sp.mp.getDepthMapsFolder() + std::to_string(_sp.mp.getViewId(_rc)) + "_vol_beforeFiltering.abc");
        exportSimilaritySamplesCSV(volumeSecBestSim_h, _depths, _rc, _scale, _step, "beforeFiltering", _sp.mp.getDepthMapsFolder() + std::to_string(_sp.mp.getViewId(_rc)) + "_9p.csv");
    }

    // Filter on the 3D volume to weight voxels based on their neighborhood strongness.
    // So it downweights local minimums that are not supported by their neighborhood.
    if(_sp.doSGMoptimizeVolume) // this is here for experimental reason ... to show how SGGC work on non
                                // optimized depthmaps ... it must equals to true in normal case
    {
        _sp.cps.SGMoptimizeSimVolume(_rc, volumeSecBestSim_d, volDimX, volDimY, volDimZ, _filteringAxes, _scale, _sp.P1, _sp.P2);
    }

    if (_sp.exportIntermediateResults)
    {
        CudaHostMemoryHeap<TSim, 3> volumeSecBestSim_h(volumeSecBestSim_d.getSize());
        volumeSecBestSim_h.copyFrom(volumeSecBestSim_d);

        exportSimilarityVolume(volumeSecBestSim_h, _depths, _sp.mp, _rc, _scale, _step, _sp.mp.getDepthMapsFolder() + std::to_string(_sp.mp.getViewId(_rc)) + "_vol_afterFiltering.abc");
        exportSimilaritySamplesCSV(volumeSecBestSim_h, _depths, _rc, _scale, _step, "afterFiltering", _sp.mp.getDepthMapsFolder() + std::to_string(_sp.mp.getViewId(_rc)) + "_9p.csv");
    }

    // For each pixel: choose the voxel with the minimal similarity value
    _sp.cps.SGMretrieveBestDepth(_sgmDepthSimMap, volumeSecBestSim_d, _depths, _rc, volDimX, volDimY, volDimZ, _scale * _step, true); // interpolate=true

    /*
    if(rcSilhoueteMap != nullptr)
    {
        for(int i = 0; i < _width * _height; i++)
        {
            if((*rcSilhoueteMap)[i])
            {
                _volumeBestIdVal[i].id = 0;
                _volumeBestIdVal[i].value = 1.0f;
            }
        }
        delete rcSilhoueteMap;
        rcSilhoueteMap = nullptr;
    }
    */

    mvsUtils::printfElapsedTime(tall, "SGM (_rc: " + mvsUtils::num2str(_rc) + " / " + mvsUtils::num2str(_sp.mp.ncams) + ")");

    if(_sp.exportIntermediateResults)
    {
<<<<<<< HEAD
        // {
        //     // Export RAW SGM results with the depths based on the input planes without interpolation
        //     DepthSimMap depthSimMapRawPlanes(_rc, _sp.mp, _scale, _step);
        //     _sp.cps.SGMretrieveBestDepth(depthSimMapRawPlanes, volumeSecBestSim_d, _depths, volDimX, volDimY, volDimZ, false); // interpolate=false
        //     depthSimMapRawPlanes.save("_sgmPlanes");
        // }
        _sgmDepthSimMap.save("_sgm");
        _sgmDepthSimMap.save("_sgmStep1", true);

        // std::vector<unsigned short> volumeBestId(_volumeBestIdVal.size());
        // for(int i = 0; i < _volumeBestIdVal.size(); i++)
          //   volumeBestId.at(i) = std::max(0, _volumeBestIdVal[i].id);
        // imageIO::writeImage(_sp.getSGM_idDepthMapFileName(_sp.mp.getViewId(_rc), _scale, _step), _width, _height, volumeBestId, imageIO::EImageQuality::LOSSLESS, imageIO::EImageColorSpace::NO_CONVERSION);
=======
        DepthSimMap* depthSimMapFinal = _sp->getDepthSimMapFromBestIdVal(_width, _height, _volumeBestIdVal, _scale, _step, _rc, zborder, _depths);
        depthSimMapFinal->saveToImage(_sp->mp->getDepthMapsFolder() + "sgm_" + std::to_string(_sp->mp->getViewId(_rc)) + "_" + "scale" + mvsUtils::num2str(depthSimMapFinal->scale) + "_step" + mvsUtils::num2str(depthSimMapFinal->step) + ".png", 1.0f);
        delete depthSimMapFinal;

        std::vector<unsigned short> volumeBestId(_volumeBestIdVal->size());
        for(int i = 0; i < _volumeBestIdVal->size(); i++)
          volumeBestId.at(i) = std::max(0, (*_volumeBestIdVal)[i].id);

        using namespace imageIO;
        OutputFileColorSpace colorspace(EImageColorSpace::NO_CONVERSION);
        writeImage(_sp->getSGM_idDepthMapFileName(_sp->mp->getViewId(_rc), _scale, _step), _width, _height, volumeBestId, EImageQuality::LOSSLESS, colorspace);
>>>>>>> 8cfb63b7
    }
    return true;
}

} // namespace depthMap
} // namespace aliceVision<|MERGE_RESOLUTION|>--- conflicted
+++ resolved
@@ -535,7 +535,6 @@
 
     if(_sp.exportIntermediateResults)
     {
-<<<<<<< HEAD
         // {
         //     // Export RAW SGM results with the depths based on the input planes without interpolation
         //     DepthSimMap depthSimMapRawPlanes(_rc, _sp.mp, _scale, _step);
@@ -549,19 +548,6 @@
         // for(int i = 0; i < _volumeBestIdVal.size(); i++)
           //   volumeBestId.at(i) = std::max(0, _volumeBestIdVal[i].id);
         // imageIO::writeImage(_sp.getSGM_idDepthMapFileName(_sp.mp.getViewId(_rc), _scale, _step), _width, _height, volumeBestId, imageIO::EImageQuality::LOSSLESS, imageIO::EImageColorSpace::NO_CONVERSION);
-=======
-        DepthSimMap* depthSimMapFinal = _sp->getDepthSimMapFromBestIdVal(_width, _height, _volumeBestIdVal, _scale, _step, _rc, zborder, _depths);
-        depthSimMapFinal->saveToImage(_sp->mp->getDepthMapsFolder() + "sgm_" + std::to_string(_sp->mp->getViewId(_rc)) + "_" + "scale" + mvsUtils::num2str(depthSimMapFinal->scale) + "_step" + mvsUtils::num2str(depthSimMapFinal->step) + ".png", 1.0f);
-        delete depthSimMapFinal;
-
-        std::vector<unsigned short> volumeBestId(_volumeBestIdVal->size());
-        for(int i = 0; i < _volumeBestIdVal->size(); i++)
-          volumeBestId.at(i) = std::max(0, (*_volumeBestIdVal)[i].id);
-
-        using namespace imageIO;
-        OutputFileColorSpace colorspace(EImageColorSpace::NO_CONVERSION);
-        writeImage(_sp->getSGM_idDepthMapFileName(_sp->mp->getViewId(_rc), _scale, _step), _width, _height, volumeBestId, EImageQuality::LOSSLESS, colorspace);
->>>>>>> 8cfb63b7
     }
     return true;
 }
