--- conflicted
+++ resolved
@@ -26,56 +26,18 @@
 
     enum class ECorrectEV
     {
-<<<<<<< HEAD
-        int  _width = 0;
-        int  _height = 0;
-    public:
-        Img( )
-        { }
-        Img( size_t sz )
-            : data(sz)
-        { }
-
-        ~Img( )
-        {
-        }
-
-        inline void setWidth(  int w ) { _width  = w; }
-        inline void setHeight( int h ) { _height = h; }
-
-        inline int  getWidth()  const { return _width;  }
-        inline int  getHeight() const { return _height; }
-
-        inline Color& at( int x, int y )
-        {
-            return data[y * _width + x];
-        }
-
-        inline const Color& at( int x, int y ) const
-        {
-            return data[y * _width + x];
-        }
-
-        std::vector<Color> data;
-=======
         NO_CORRECTION,
         APPLY_CORRECTION
->>>>>>> 8cfb63b7
     };
 
     std::string ECorrectEV_enumToString(const ECorrectEV correctEV);
 
-<<<<<<< HEAD
-public:
-    const MultiViewParams& _mp;
-=======
     typedef std::shared_ptr<Image> ImgSharedPtr;
->>>>>>> 8cfb63b7
 
 private:
     ImagesCache(const ImagesCache&) = delete;
 
-    const MultiViewParams* _mp;
+    const MultiViewParams& _mp;
 
     int _N_PRELOADED_IMAGES;
     std::vector<ImgSharedPtr> _imgs;
@@ -84,27 +46,17 @@
     std::vector<int> _mapIdCamId;
     StaticVector<long> _mapIdClock;
 
-<<<<<<< HEAD
-    const int bandType;
+    std::vector<std::mutex> _imagesMutexes;
+    std::vector<std::string> _imagesNames;
 
     std::list<std::future<void>> _asyncObjects;
 
-public:
-    ImagesCache(const MultiViewParams& mp, int _bandType);
-    ImagesCache(const MultiViewParams& mp, int _bandType, std::vector<std::string>& _imagesNames);
-    void initIC(std::vector<std::string>& _imagesNames);
-    ~ImagesCache();
-=======
-    std::vector<std::mutex> _imagesMutexes;
-    std::vector<std::string> _imagesNames;
-
     imageIO::EImageColorSpace _colorspace{imageIO::EImageColorSpace::AUTO};
     ECorrectEV _correctEV{ECorrectEV::NO_CORRECTION};
->>>>>>> 8cfb63b7
 
 public:
-    ImagesCache( const MultiViewParams* mp, imageIO::EImageColorSpace colorspace, ECorrectEV correctEV = ECorrectEV::NO_CORRECTION);
-    ImagesCache( const MultiViewParams* mp, imageIO::EImageColorSpace colorspace, std::vector<std::string>& imagesNames, ECorrectEV correctEV = ECorrectEV::NO_CORRECTION);
+    ImagesCache( const MultiViewParams& mp, imageIO::EImageColorSpace colorspace, ECorrectEV correctEV = ECorrectEV::NO_CORRECTION);
+    ImagesCache( const MultiViewParams& mp, imageIO::EImageColorSpace colorspace, std::vector<std::string>& imagesNames, ECorrectEV correctEV = ECorrectEV::NO_CORRECTION);
     void initIC( std::vector<std::string>& imagesNames );
     void setCacheSize(int nbPreload);
     void setCorrectEV(const ECorrectEV correctEV) { _correctEV = correctEV; }
@@ -112,15 +64,9 @@
 
     inline ImgSharedPtr getImg_sync( int camId )
     {
-<<<<<<< HEAD
         refreshImage_sync(camId);
-        const int imageId = camIdMapId[camId];
-        return imgs[imageId];
-=======
-        refreshData_sync(camId);
         const int imageId = _camIdMapId[camId];
         return _imgs[imageId];
->>>>>>> 8cfb63b7
     }
 
     void refreshData(int camId);
